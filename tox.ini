--- conflicted
+++ resolved
@@ -1,11 +1,6 @@
 [tox]
 envlist =
-<<<<<<< HEAD
-    py{36,37,38}-django{22,30,master},
-=======
-    py{27,35,36,37,38}-django{111,20,21,22,master},
-    py{36,37,38}-django{30,31},
->>>>>>> bd553be1
+    py{36,37,38}-django{22,30,31,master},
     black,flake8
 
 [gh-actions]
