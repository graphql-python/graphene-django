from django.urls import re_path
from django.contrib import admin
<<<<<<< HEAD
from django.views.decorators.csrf import csrf_exempt
from graphene_django.views import AsyncGraphQLView
=======

from graphene_django.views import GraphQLView
>>>>>>> 4ac3f3f4

urlpatterns = [
    re_path(r"^admin/", admin.site.urls),
    re_path(r"^graphql$", csrf_exempt(AsyncGraphQLView.as_view(graphiql=True))),
]<|MERGE_RESOLUTION|>--- conflicted
+++ resolved
@@ -1,12 +1,8 @@
 from django.urls import re_path
 from django.contrib import admin
-<<<<<<< HEAD
 from django.views.decorators.csrf import csrf_exempt
 from graphene_django.views import AsyncGraphQLView
-=======
-
 from graphene_django.views import GraphQLView
->>>>>>> 4ac3f3f4
 
 urlpatterns = [
     re_path(r"^admin/", admin.site.urls),
