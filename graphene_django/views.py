import inspect
import json
import re

from django.http import HttpResponse, HttpResponseNotAllowed
from django.http.response import HttpResponseBadRequest
from django.shortcuts import render
from django.utils.decorators import method_decorator
from django.views.decorators.csrf import ensure_csrf_cookie
from django.views.generic import View
from graphql import OperationType, get_operation_ast, parse, validate
from graphql.error import GraphQLError
from graphql.error import format_error as format_graphql_error
from graphql.execution import ExecutionResult
<<<<<<< HEAD

from graphene import Schema
=======
from graphql.type.schema import GraphQLSchema
from graphql.execution.middleware import MiddlewareManager
>>>>>>> 709611b5

from .settings import graphene_settings


class HttpError(Exception):
    def __init__(self, response, message=None, *args, **kwargs):
        self.response = response
        self.message = message = message or response.content.decode()
        super(HttpError, self).__init__(message, *args, **kwargs)


def get_accepted_content_types(request):
    def qualify(x):
        parts = x.split(";", 1)
        if len(parts) == 2:
            match = re.match(r"(^|;)q=(0(\.\d{,3})?|1(\.0{,3})?)(;|$)", parts[1])
            if match:
                return parts[0].strip(), float(match.group(2))
        return parts[0].strip(), 1

    raw_content_types = request.META.get("HTTP_ACCEPT", "*/*").split(",")
    qualified_content_types = map(qualify, raw_content_types)
    return list(
        x[0] for x in sorted(qualified_content_types, key=lambda x: x[1], reverse=True)
    )


def instantiate_middleware(middlewares):
    for middleware in middlewares:
        if inspect.isclass(middleware):
            yield middleware()
            continue
        yield middleware


class GraphQLView(View):
    graphiql_version = "0.14.0"
    graphiql_template = "graphene/graphiql.html"
    react_version = "16.8.6"

    schema = None
    graphiql = False
    middleware = None
    root_value = None
    pretty = False
    batch = False

    def __init__(
        self,
        schema=None,
        middleware=None,
        root_value=None,
        graphiql=False,
        pretty=False,
        batch=False,
    ):
        if not schema:
            schema = graphene_settings.SCHEMA

        if middleware is None:
            middleware = graphene_settings.MIDDLEWARE

        self.schema = self.schema or schema
        if middleware is not None:
<<<<<<< HEAD
            self.middleware = list(instantiate_middleware(middleware))
=======
            if isinstance(middleware, MiddlewareManager):
                self.middleware = middleware
            else:
                self.middleware = list(instantiate_middleware(middleware))
        self.executor = executor
>>>>>>> 709611b5
        self.root_value = root_value
        self.pretty = self.pretty or pretty
        self.graphiql = self.graphiql or graphiql
        self.batch = self.batch or batch

        assert isinstance(
            self.schema, Schema
        ), "A Schema is required to be provided to GraphQLView."
        assert not all((graphiql, batch)), "Use either graphiql or batch processing"

    # noinspection PyUnusedLocal
    def get_root_value(self, request):
        return self.root_value

    def get_middleware(self, request):
        return self.middleware

    def get_context(self, request):
        return request

    @method_decorator(ensure_csrf_cookie)
    def dispatch(self, request, *args, **kwargs):
        try:
            if request.method.lower() not in ("get", "post"):
                raise HttpError(
                    HttpResponseNotAllowed(
                        ["GET", "POST"], "GraphQL only supports GET and POST requests."
                    )
                )

            data = self.parse_body(request)
            show_graphiql = self.graphiql and self.can_display_graphiql(request, data)

            if show_graphiql:
                return self.render_graphiql(
                    request,
                    graphiql_version=self.graphiql_version,
                    react_version=self.react_version,
                )

            if self.batch:
                responses = [self.get_response(request, entry) for entry in data]
                result = "[{}]".format(
                    ",".join([response[0] for response in responses])
                )
                status_code = (
                    responses
                    and max(responses, key=lambda response: response[1])[1]
                    or 200
                )
            else:
                result, status_code = self.get_response(request, data, show_graphiql)

            return HttpResponse(
                status=status_code, content=result, content_type="application/json"
            )

        except HttpError as e:
            response = e.response
            response["Content-Type"] = "application/json"
            response.content = self.json_encode(
                request, {"errors": [self.format_error(e)]}
            )
            return response

    def get_response(self, request, data, show_graphiql=False):
        query, variables, operation_name, id = self.get_graphql_params(request, data)

        execution_result = self.execute_graphql_request(
            request, data, query, variables, operation_name, show_graphiql
        )

        status_code = 200
        if execution_result:
            response = {}

            if execution_result.errors:
                response["errors"] = [
                    self.format_error(e) for e in execution_result.errors
                ]

            if execution_result.errors and any(
                not e.path for e in execution_result.errors
            ):
                status_code = 400
            else:
                response["data"] = execution_result.data

            if self.batch:
                response["id"] = id
                response["status"] = status_code

            result = self.json_encode(request, response, pretty=show_graphiql)
        else:
            result = None

        return result, status_code

    def render_graphiql(self, request, **data):
        return render(request, self.graphiql_template, data)

    def json_encode(self, request, d, pretty=False):
        if not (self.pretty or pretty) and not request.GET.get("pretty"):
            return json.dumps(d, separators=(",", ":"))

        return json.dumps(d, sort_keys=True, indent=2, separators=(",", ": "))

    def parse_body(self, request):
        content_type = self.get_content_type(request)

        if content_type == "application/graphql":
            return {"query": request.body.decode()}

        elif content_type == "application/json":
            # noinspection PyBroadException
            try:
                body = request.body.decode("utf-8")
            except Exception as e:
                raise HttpError(HttpResponseBadRequest(str(e)))

            try:
                request_json = json.loads(body)
                if self.batch:
                    assert isinstance(request_json, list), (
                        "Batch requests should receive a list, but received {}."
                    ).format(repr(request_json))
                    assert (
                        len(request_json) > 0
                    ), "Received an empty list in the batch request."
                else:
                    assert isinstance(
                        request_json, dict
                    ), "The received data is not a valid JSON query."
                return request_json
            except AssertionError as e:
                raise HttpError(HttpResponseBadRequest(str(e)))
            except (TypeError, ValueError):
                raise HttpError(HttpResponseBadRequest("POST body sent invalid JSON."))

        elif content_type in [
            "application/x-www-form-urlencoded",
            "multipart/form-data",
        ]:
            return request.POST

        return {}

    def execute_graphql_request(
        self, request, data, query, variables, operation_name, show_graphiql=False
    ):
        if not query:
            if show_graphiql:
                return None
            raise HttpError(HttpResponseBadRequest("Must provide query string."))

        try:
            document = parse(query)
        except Exception as e:
            return ExecutionResult(errors=[e])

        if request.method.lower() == "get":
            operation_ast = get_operation_ast(document, operation_name)
            if operation_ast and operation_ast.operation != OperationType.QUERY:
                if show_graphiql:
                    return None

                raise HttpError(
                    HttpResponseNotAllowed(
                        ["POST"],
                        "Can only perform a {} operation from a POST request.".format(
                            operation_ast.operation.value
                        ),
                    )
                )

        validation_errors = validate(self.schema.graphql_schema, document)
        if validation_errors:
            return ExecutionResult(data=None, errors=validation_errors)

        return self.schema.execute(
            source=query,
            root_value=self.get_root_value(request),
            variable_values=variables,
            operation_name=operation_name,
            context_value=self.get_context(request),
            middleware=self.get_middleware(request),
        )

    @classmethod
    def can_display_graphiql(cls, request, data):
        raw = "raw" in request.GET or "raw" in data
        return not raw and cls.request_wants_html(request)

    @classmethod
    def request_wants_html(cls, request):
        accepted = get_accepted_content_types(request)
        accepted_length = len(accepted)
        # the list will be ordered in preferred first - so we have to make
        # sure the most preferred gets the highest number
        html_priority = (
            accepted_length - accepted.index("text/html")
            if "text/html" in accepted
            else 0
        )
        json_priority = (
            accepted_length - accepted.index("application/json")
            if "application/json" in accepted
            else 0
        )

        return html_priority > json_priority

    @staticmethod
    def get_graphql_params(request, data):
        query = request.GET.get("query") or data.get("query")
        variables = request.GET.get("variables") or data.get("variables")
        id = request.GET.get("id") or data.get("id")

        if variables and isinstance(variables, str):
            try:
                variables = json.loads(variables)
            except Exception:
                raise HttpError(HttpResponseBadRequest("Variables are invalid JSON."))

        operation_name = request.GET.get("operationName") or data.get("operationName")
        if operation_name == "null":
            operation_name = None

        return query, variables, operation_name, id

    @staticmethod
    def format_error(error):
        if isinstance(error, GraphQLError):
            return format_graphql_error(error)

        return {"message": str(error)}

    @staticmethod
    def get_content_type(request):
        meta = request.META
        content_type = meta.get("CONTENT_TYPE", meta.get("HTTP_CONTENT_TYPE", ""))
        return content_type.split(";", 1)[0].lower()<|MERGE_RESOLUTION|>--- conflicted
+++ resolved
@@ -12,13 +12,9 @@
 from graphql.error import GraphQLError
 from graphql.error import format_error as format_graphql_error
 from graphql.execution import ExecutionResult
-<<<<<<< HEAD
 
 from graphene import Schema
-=======
-from graphql.type.schema import GraphQLSchema
 from graphql.execution.middleware import MiddlewareManager
->>>>>>> 709611b5
 
 from .settings import graphene_settings
 
@@ -83,15 +79,10 @@
 
         self.schema = self.schema or schema
         if middleware is not None:
-<<<<<<< HEAD
-            self.middleware = list(instantiate_middleware(middleware))
-=======
             if isinstance(middleware, MiddlewareManager):
                 self.middleware = middleware
             else:
                 self.middleware = list(instantiate_middleware(middleware))
-        self.executor = executor
->>>>>>> 709611b5
         self.root_value = root_value
         self.pretty = self.pretty or pretty
         self.graphiql = self.graphiql or graphiql
