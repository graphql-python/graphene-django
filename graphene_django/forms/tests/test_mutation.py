from django import forms
from django.test import TestCase
from django.core.exceptions import ValidationError
from py.test import raises

from graphene import ObjectType, Schema, String, Field
from graphene_django import DjangoObjectType
from graphene_django.tests.models import Film, Pet

from ...settings import graphene_settings
from ..mutation import DjangoFormMutation, DjangoModelFormMutation


class MyForm(forms.Form):
    text = forms.CharField()

    def clean_text(self):
        text = self.cleaned_data["text"]
        if text == "INVALID_INPUT":
            raise ValidationError("Invalid input")
        return text

    def save(self):
        pass


class PetForm(forms.ModelForm):
    class Meta:
        model = Pet
<<<<<<< HEAD
        fields = '__all__'
    test_camel = forms.IntegerField(required=False)
=======
        fields = "__all__"

    def clean_age(self):
        age = self.cleaned_data["age"]
        if age >= 99:
            raise ValidationError("Too old")
        return age


class PetType(DjangoObjectType):
    class Meta:
        model = Pet
        fields = "__all__"


class FilmType(DjangoObjectType):
    class Meta:
        model = Film
        fields = "__all__"
>>>>>>> fba6de41


def test_needs_form_class():
    with raises(Exception) as exc:

        class MyMutation(DjangoFormMutation):
            pass

    assert exc.value.args[0] == "form_class is required for DjangoFormMutation"


def test_has_output_fields():
    class MyMutation(DjangoFormMutation):
        class Meta:
            form_class = MyForm

    assert "errors" in MyMutation._meta.fields


def test_has_input_fields():
    class MyMutation(DjangoFormMutation):
        class Meta:
            form_class = MyForm

    assert "text" in MyMutation.Input._meta.fields


def test_mutation_error_camelcased():
    class ExtraPetForm(PetForm):
        test_field = forms.CharField(required=True)

    class PetMutation(DjangoModelFormMutation):
        class Meta:
            form_class = ExtraPetForm

    result = PetMutation.mutate_and_get_payload(None, None)
    assert {f.field for f in result.errors} == {"name", "age", "test_field"}
    graphene_settings.CAMELCASE_ERRORS = True
    result = PetMutation.mutate_and_get_payload(None, None)
    assert {f.field for f in result.errors} == {"name", "age", "testField"}
    graphene_settings.CAMELCASE_ERRORS = False


class MockQuery(ObjectType):
    a = String()


class FormMutationTests(TestCase):
    def test_form_invalid_form(self):
        class MyMutation(DjangoFormMutation):
            class Meta:
                form_class = MyForm

        class Mutation(ObjectType):
            my_mutation = MyMutation.Field()

        schema = Schema(query=MockQuery, mutation=Mutation)

        result = schema.execute(
            """ mutation MyMutation {
                myMutation(input: { text: "INVALID_INPUT" }) {
                    errors {
                        field
                        messages
                    }
                    text
                }
            }
            """
        )

        self.assertIs(result.errors, None)
        self.assertEqual(
            result.data["myMutation"]["errors"],
            [{"field": "text", "messages": ["Invalid input"]}],
        )

    def test_form_valid_input(self):
        class MyMutation(DjangoFormMutation):
            class Meta:
                form_class = MyForm

        class Mutation(ObjectType):
            my_mutation = MyMutation.Field()

        schema = Schema(query=MockQuery, mutation=Mutation)

        result = schema.execute(
            """ mutation MyMutation {
                myMutation(input: { text: "VALID_INPUT" }) {
                    errors {
                        field
                        messages
                    }
                    text
                }
            }
            """
        )

        self.assertIs(result.errors, None)
        self.assertEqual(result.data["myMutation"]["errors"], [])
        self.assertEqual(result.data["myMutation"]["text"], "VALID_INPUT")


class ModelFormMutationTests(TestCase):
    def test_default_meta_fields(self):
        class PetMutation(DjangoModelFormMutation):
            class Meta:
                form_class = PetForm

        self.assertEqual(PetMutation._meta.model, Pet)
        self.assertEqual(PetMutation._meta.return_field_name, "pet")
        self.assertIn("pet", PetMutation._meta.fields)

    def test_default_input_meta_fields(self):
        class PetMutation(DjangoModelFormMutation):
            class Meta:
                form_class = PetForm

        self.assertEqual(PetMutation._meta.model, Pet)
        self.assertEqual(PetMutation._meta.return_field_name, "pet")
        self.assertIn("name", PetMutation.Input._meta.fields)
        self.assertIn("client_mutation_id", PetMutation.Input._meta.fields)
        self.assertIn("id", PetMutation.Input._meta.fields)

    def test_exclude_fields_input_meta_fields(self):
        class PetMutation(DjangoModelFormMutation):
            class Meta:
                form_class = PetForm
                exclude_fields = ["id"]

        self.assertEqual(PetMutation._meta.model, Pet)
        self.assertEqual(PetMutation._meta.return_field_name, "pet")
        self.assertIn("name", PetMutation.Input._meta.fields)
        self.assertIn("age", PetMutation.Input._meta.fields)
        self.assertIn("client_mutation_id", PetMutation.Input._meta.fields)
        self.assertNotIn("id", PetMutation.Input._meta.fields)

    def test_custom_return_field_name(self):
        class PetMutation(DjangoModelFormMutation):
            class Meta:
                form_class = PetForm
                model = Pet
                return_field_name = "animal"

        self.assertEqual(PetMutation._meta.model, Pet)
        self.assertEqual(PetMutation._meta.return_field_name, "animal")
        self.assertIn("animal", PetMutation._meta.fields)

    def test_model_form_mutation_mutate_existing(self):
        class PetMutation(DjangoModelFormMutation):
            pet = Field(PetType)

            class Meta:
                form_class = PetForm

        class Mutation(ObjectType):
            pet_mutation = PetMutation.Field()

        schema = Schema(query=MockQuery, mutation=Mutation)

        pet = Pet.objects.create(name="Axel", age=10)

        result = schema.execute(
            """ mutation PetMutation($pk: ID!) {
                petMutation(input: { id: $pk, name: "Mia", age: 10 }) {
                    pet {
                        name
                        age
                    }
                }
            }
            """,
            variable_values={"pk": pet.pk},
        )

        self.assertIs(result.errors, None)
        self.assertEqual(result.data["petMutation"]["pet"], {"name": "Mia", "age": 10})

        self.assertEqual(Pet.objects.count(), 1)
        pet.refresh_from_db()
        self.assertEqual(pet.name, "Mia")

    def test_model_form_mutation_creates_new(self):
        class PetMutation(DjangoModelFormMutation):
            pet = Field(PetType)

            class Meta:
                form_class = PetForm

        class Mutation(ObjectType):
            pet_mutation = PetMutation.Field()

        schema = Schema(query=MockQuery, mutation=Mutation)

        result = schema.execute(
            """ mutation PetMutation {
                petMutation(input: { name: "Mia", age: 10 }) {
                    pet {
                        name
                        age
                    }
                    errors {
                        field
                        messages
                    }
                }
            }
            """
        )
        self.assertIs(result.errors, None)
        self.assertEqual(result.data["petMutation"]["pet"], {"name": "Mia", "age": 10})

        self.assertEqual(Pet.objects.count(), 1)
        pet = Pet.objects.get()
        self.assertEqual(pet.name, "Mia")
        self.assertEqual(pet.age, 10)

    def test_model_form_mutation_invalid_input(self):
        class PetMutation(DjangoModelFormMutation):
            pet = Field(PetType)

            class Meta:
                form_class = PetForm

        class Mutation(ObjectType):
            pet_mutation = PetMutation.Field()

        schema = Schema(query=MockQuery, mutation=Mutation)

        result = schema.execute(
            """ mutation PetMutation {
                petMutation(input: { name: "Mia", age: 99 }) {
                    pet {
                        name
                        age
                    }
                    errors {
                        field
                        messages
                    }
                }
            }
            """
        )
        self.assertIs(result.errors, None)
        self.assertEqual(result.data["petMutation"]["pet"], None)
        self.assertEqual(
            result.data["petMutation"]["errors"],
            [{"field": "age", "messages": ["Too old"],}],
        )

        self.assertEqual(Pet.objects.count(), 0)

    def test_model_form_mutation_mutate_invalid_form(self):
        class PetMutation(DjangoModelFormMutation):
            class Meta:
                form_class = PetForm

        result = PetMutation.mutate_and_get_payload(None, None, test_camel='text')

        # A pet was not created
        self.assertEqual(Pet.objects.count(), 0)

<<<<<<< HEAD
        fields_w_error = {e.field: e.messages for e in result.errors}
        self.assertEqual(len(result.errors), 3)
        self.assertIn("testCamel", fields_w_error)
        self.assertEqual(fields_w_error['testCamel'], ["Enter a whole number."])
=======
        fields_w_error = [e.field for e in result.errors]
        self.assertEqual(len(result.errors), 2)
>>>>>>> fba6de41
        self.assertIn("name", fields_w_error)
        self.assertEqual(fields_w_error['name'], ["This field is required."])
        self.assertIn("age", fields_w_error)
        self.assertEqual(fields_w_error['age'], ["This field is required."])


class FormMutationTests(TestCase):
    def test_default_meta_fields(self):
        class MyMutation(DjangoFormMutation):
            class Meta:
                form_class = MyForm
        self.assertNotIn("text", MyMutation._meta.fields)

    def test_mirror_meta_fields(self):
        class MyMutation(DjangoFormMutation):
            class Meta:
                form_class = MyForm
                mirror_input = True

        self.assertIn("text", MyMutation._meta.fields)

    def test_default_input_meta_fields(self):
        class MyMutation(DjangoFormMutation):
            class Meta:
                form_class = MyForm

        self.assertIn("client_mutation_id", MyMutation.Input._meta.fields)
        self.assertIn("text", MyMutation.Input._meta.fields)

    def test_exclude_fields_input_meta_fields(self):
        class MyMutation(DjangoFormMutation):
            class Meta:
                form_class = MyForm
                exclude_fields = ['text']

        self.assertNotIn("text", MyMutation.Input._meta.fields)
        self.assertIn("client_mutation_id", MyMutation.Input._meta.fields)<|MERGE_RESOLUTION|>--- conflicted
+++ resolved
@@ -27,11 +27,9 @@
 class PetForm(forms.ModelForm):
     class Meta:
         model = Pet
-<<<<<<< HEAD
-        fields = '__all__'
+        fields = "__all__"
+
     test_camel = forms.IntegerField(required=False)
-=======
-        fields = "__all__"
 
     def clean_age(self):
         age = self.cleaned_data["age"]
@@ -50,12 +48,10 @@
     class Meta:
         model = Film
         fields = "__all__"
->>>>>>> fba6de41
 
 
 def test_needs_form_class():
     with raises(Exception) as exc:
-
         class MyMutation(DjangoFormMutation):
             pass
 
@@ -301,7 +297,7 @@
         self.assertEqual(result.data["petMutation"]["pet"], None)
         self.assertEqual(
             result.data["petMutation"]["errors"],
-            [{"field": "age", "messages": ["Too old"],}],
+            [{"field": "age", "messages": ["Too old"], }],
         )
 
         self.assertEqual(Pet.objects.count(), 0)
@@ -316,15 +312,10 @@
         # A pet was not created
         self.assertEqual(Pet.objects.count(), 0)
 
-<<<<<<< HEAD
         fields_w_error = {e.field: e.messages for e in result.errors}
         self.assertEqual(len(result.errors), 3)
         self.assertIn("testCamel", fields_w_error)
         self.assertEqual(fields_w_error['testCamel'], ["Enter a whole number."])
-=======
-        fields_w_error = [e.field for e in result.errors]
-        self.assertEqual(len(result.errors), 2)
->>>>>>> fba6de41
         self.assertIn("name", fields_w_error)
         self.assertEqual(fields_w_error['name'], ["This field is required."])
         self.assertIn("age", fields_w_error)
@@ -336,6 +327,7 @@
         class MyMutation(DjangoFormMutation):
             class Meta:
                 form_class = MyForm
+
         self.assertNotIn("text", MyMutation._meta.fields)
 
     def test_mirror_meta_fields(self):
