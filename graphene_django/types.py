--- conflicted
+++ resolved
@@ -3,42 +3,27 @@
 from functools import partial
 
 import six
+import graphene
+
 from django.db.models import Model
 from django.utils.functional import SimpleLazyObject
-<<<<<<< HEAD
 from graphene import Field, NonNull
-=======
-
-import graphene
-from graphene import Field
->>>>>>> fba6de41
 from graphene.relay import Connection, Node
 from graphene.types.objecttype import ObjectType, ObjectTypeOptions
 from graphene.types.utils import yank_fields_from_attrs
 
 from .converter import convert_django_field_with_choices
 from .registry import Registry, get_global_registry
-<<<<<<< HEAD
+from .settings import graphene_settings
 from .utils import DJANGO_FILTER_INSTALLED, get_model_fields, is_valid_django_model, auth_resolver
-=======
-from .settings import graphene_settings
-from .utils import (
-    DJANGO_FILTER_INSTALLED,
-    camelize,
-    get_model_fields,
-    is_valid_django_model,
-)
 
 if six.PY3:
     from typing import Type
-
->>>>>>> fba6de41
-
 ALL_FIELDS = "__all__"
 
 
 def construct_fields(
-    model, registry, only_fields, exclude_fields, convert_choices_to_enum
+        model, registry, only_fields, exclude_fields, convert_choices_to_enum
 ):
     _model_fields = get_model_fields(model)
 
@@ -71,17 +56,6 @@
     return fields
 
 
-<<<<<<< HEAD
-def get_auth_resolver(name, permissions, resolver=None):
-    """
-    Get middleware resolver to handle field permissions
-    :param name: Field name
-    :param permissions: List of permissions
-    :param resolver: Field resolver
-    :return: Middleware resolver to check permissions
-    """
-    return partial(auth_resolver, resolver, permissions, name, None, False)
-=======
 def validate_fields(type_, model, fields, only_fields, exclude_fields):
     # Validate the given fields against the model's fields and custom fields
     all_field_names = set(fields.keys())
@@ -144,7 +118,17 @@
                         type_=type_,
                     )
                 )
->>>>>>> fba6de41
+
+
+def get_auth_resolver(name, permissions, resolver=None):
+    """
+    Get middleware resolver to handle field permissions
+    :param name: Field name
+    :param permissions: List of permissions
+    :param resolver: Field resolver
+    :return: Middleware resolver to check permissions
+    """
+    return partial(auth_resolver, resolver, permissions, name, None, False)
 
 
 class DjangoObjectTypeOptions(ObjectTypeOptions):
@@ -173,30 +157,28 @@
 
     At least one of the permissions must be accomplished in order to resolve the field.
     """
+
     @classmethod
     def __init_subclass_with_meta__(
-        cls,
-        model=None,
-        registry=None,
-        skip_registry=False,
-        only_fields=(),  # deprecated in favour of `fields`
-        fields=(),
-        exclude_fields=(),  # deprecated in favour of `exclude`
-        exclude=(),
-        filter_fields=None,
-        filterset_class=None,
-        connection=None,
-        connection_class=None,
-        use_connection=None,
-        interfaces=(),
-<<<<<<< HEAD
-        field_to_permission=None,
-        permission_to_field=None,
-=======
-        convert_choices_to_enum=True,
->>>>>>> fba6de41
-        _meta=None,
-        **options
+            cls,
+            model=None,
+            registry=None,
+            skip_registry=False,
+            only_fields=(),  # deprecated in favour of `fields`
+            fields=(),
+            exclude_fields=(),  # deprecated in favour of `exclude`
+            exclude=(),
+            filter_fields=None,
+            filterset_class=None,
+            connection=None,
+            connection_class=None,
+            use_connection=None,
+            interfaces=(),
+            convert_choices_to_enum=True,
+            field_to_permission=None,
+            permission_to_field=None,
+            _meta=None,
+            **options
     ):
         assert is_valid_django_model(model), (
             'You need to pass a valid Django Model in {}.Meta, received "{}".'
@@ -303,15 +285,13 @@
             _meta=_meta, interfaces=interfaces, **options
         )
 
-<<<<<<< HEAD
+        # Validate fields
+        validate_fields(cls, model, _meta.fields, fields, exclude)
+
         if field_permissions:
             cls.__set_permissions_resolvers__(field_permissions)
 
         cls.field_permissions = field_permissions
-=======
-        # Validate fields
-        validate_fields(cls, model, _meta.fields, fields, exclude)
->>>>>>> fba6de41
 
         if not skip_registry:
             registry.register(cls)
