"""
Settings for Graphene are all namespaced in the GRAPHENE setting.
For example your project's `settings.py` file might look like this:
GRAPHENE = {
    'SCHEMA': 'my_app.schema.schema'
    'MIDDLEWARE': (
        'graphene_django.debug.DjangoDebugMiddleware',
    )
}
This module provides the `graphene_settings` object, that is used to access
Graphene settings, checking for user settings first, then falling
back to the defaults.
"""
from __future__ import unicode_literals

from django.conf import settings
from django.test.signals import setting_changed

try:
    import importlib  # Available in Python 3.1+
except ImportError:
    from django.utils import importlib  # Will be removed in Django 1.9


# Copied shamelessly from Django REST Framework

DEFAULTS = {
    "SCHEMA": None,
    "SCHEMA_OUTPUT": "schema.json",
    "SCHEMA_INDENT": 2,
    "MIDDLEWARE": (),
    # Set to True if the connection fields must have
    # either the first or last argument
    "RELAY_CONNECTION_ENFORCE_FIRST_OR_LAST": False,
    # Max items returned in ConnectionFields / FilterConnectionFields
    "RELAY_CONNECTION_MAX_LIMIT": 100,
<<<<<<< HEAD
    "CAMELCASE_ERRORS": True,
=======
    "CAMELCASE_ERRORS": False,
    # Set to True to enable v3 naming convention for choice field Enum's
    "DJANGO_CHOICE_FIELD_ENUM_V3_NAMING": False,
    "DJANGO_CHOICE_FIELD_ENUM_CUSTOM_NAME": None,
>>>>>>> c79b12b5
}

if settings.DEBUG:
    DEFAULTS["MIDDLEWARE"] += ("graphene_django.debug.DjangoDebugMiddleware",)

# List of settings that may be in string import notation.
IMPORT_STRINGS = ("MIDDLEWARE", "SCHEMA")


def perform_import(val, setting_name):
    """
    If the given setting is a string import notation,
    then perform the necessary import or imports.
    """
    if val is None:
        return None
    elif isinstance(val, str):
        return import_from_string(val, setting_name)
    elif isinstance(val, (list, tuple)):
        return [import_from_string(item, setting_name) for item in val]
    return val


def import_from_string(val, setting_name):
    """
    Attempt to import a class from a string representation.
    """
    try:
        # Nod to tastypie's use of importlib.
        parts = val.split(".")
        module_path, class_name = ".".join(parts[:-1]), parts[-1]
        module = importlib.import_module(module_path)
        return getattr(module, class_name)
    except (ImportError, AttributeError) as e:
        msg = "Could not import '%s' for Graphene setting '%s'. %s: %s." % (
            val,
            setting_name,
            e.__class__.__name__,
            e,
        )
        raise ImportError(msg)


class GrapheneSettings(object):
    """
    A settings object, that allows API settings to be accessed as properties.
    For example:
        from graphene_django.settings import settings
        print(settings.SCHEMA)
    Any setting with string import paths will be automatically resolved
    and return the class, rather than the string literal.
    """

    def __init__(self, user_settings=None, defaults=None, import_strings=None):
        if user_settings:
            self._user_settings = user_settings
        self.defaults = defaults or DEFAULTS
        self.import_strings = import_strings or IMPORT_STRINGS

    @property
    def user_settings(self):
        if not hasattr(self, "_user_settings"):
            self._user_settings = getattr(settings, "GRAPHENE", {})
        return self._user_settings

    def __getattr__(self, attr):
        if attr not in self.defaults:
            raise AttributeError("Invalid Graphene setting: '%s'" % attr)

        try:
            # Check if present in user settings
            val = self.user_settings[attr]
        except KeyError:
            # Fall back to defaults
            val = self.defaults[attr]

        # Coerce import strings into classes
        if attr in self.import_strings:
            val = perform_import(val, attr)

        # Cache the result
        setattr(self, attr, val)
        return val


graphene_settings = GrapheneSettings(None, DEFAULTS, IMPORT_STRINGS)


def reload_graphene_settings(*args, **kwargs):
    global graphene_settings
    setting, value = kwargs["setting"], kwargs["value"]
    if setting == "GRAPHENE":
        graphene_settings = GrapheneSettings(value, DEFAULTS, IMPORT_STRINGS)


setting_changed.connect(reload_graphene_settings)<|MERGE_RESOLUTION|>--- conflicted
+++ resolved
@@ -34,14 +34,10 @@
     "RELAY_CONNECTION_ENFORCE_FIRST_OR_LAST": False,
     # Max items returned in ConnectionFields / FilterConnectionFields
     "RELAY_CONNECTION_MAX_LIMIT": 100,
-<<<<<<< HEAD
     "CAMELCASE_ERRORS": True,
-=======
-    "CAMELCASE_ERRORS": False,
     # Set to True to enable v3 naming convention for choice field Enum's
     "DJANGO_CHOICE_FIELD_ENUM_V3_NAMING": False,
     "DJANGO_CHOICE_FIELD_ENUM_CUSTOM_NAME": None,
->>>>>>> c79b12b5
 }
 
 if settings.DEBUG:
