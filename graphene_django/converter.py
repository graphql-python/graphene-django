from collections import OrderedDict
from functools import singledispatch

from django.db import models
from django.utils.encoding import force_str
from django.utils.functional import Promise
from django.utils.module_loading import import_string
from graphene import (
    ID,
    UUID,
    Boolean,
    Date,
    DateTime,
    Dynamic,
    Enum,
    Field,
    Float,
    Int,
    List,
    NonNull,
    String,
    Time,
)
from graphene.types.json import JSONString
from graphene.utils.str_converters import to_camel_case
<<<<<<< HEAD
from graphql import GraphQLError, assert_valid_name
from graphql.pyutils import register_description
=======
from graphql import assert_valid_name
>>>>>>> 8ddad41b

from .compat import ArrayField, HStoreField, JSONField, RangeField
<<<<<<< HEAD
from .fields import DjangoConnectionField, DjangoListField
from .settings import graphene_settings
from .utils.str_converters import to_const
=======
from .fields import DjangoListField, DjangoConnectionField
from .utils import import_single_dispatch
from .utils.str_converters import to_const

singledispatch = import_single_dispatch()
>>>>>>> 8ddad41b


def convert_choice_name(name):
    name = to_const(force_str(name))
    try:
        assert_valid_name(name)
    except GraphQLError:
        name = "A_%s" % name
    return name


def get_choices(choices):
    converted_names = []
    if isinstance(choices, OrderedDict):
        choices = choices.items()
    for value, help_text in choices:
        if isinstance(help_text, (tuple, list)):
            for choice in get_choices(help_text):
                yield choice
        else:
            name = convert_choice_name(value)
            while name in converted_names:
                name += "_" + str(len(converted_names))
            converted_names.append(name)
            description = str(
                help_text
            )  # TODO: translatable description: https://github.com/graphql-python/graphql-core-next/issues/58
            yield name, value, description


def convert_choices_to_named_enum_with_descriptions(name, choices):
    choices = list(get_choices(choices))
    named_choices = [(c[0], c[1]) for c in choices]
    named_choices_descriptions = {c[0]: c[2] for c in choices}

    class EnumWithDescriptionsType(object):
        @property
        def description(self):
            return str(named_choices_descriptions[self.name])

    return Enum(name, list(named_choices), type=EnumWithDescriptionsType)


def generate_enum_name(django_model_meta, field):
    if graphene_settings.DJANGO_CHOICE_FIELD_ENUM_CUSTOM_NAME:
        # Try and import custom function
        custom_func = import_string(
            graphene_settings.DJANGO_CHOICE_FIELD_ENUM_CUSTOM_NAME
        )
        name = custom_func(field)
    elif graphene_settings.DJANGO_CHOICE_FIELD_ENUM_V2_NAMING is True:
        name = to_camel_case("{}_{}".format(django_model_meta.object_name, field.name))
    else:
        name = "{app_label}{object_name}{field_name}Choices".format(
            app_label=to_camel_case(django_model_meta.app_label.title()),
            object_name=django_model_meta.object_name,
            field_name=to_camel_case(field.name.title()),
        )
    return name


def convert_choice_field_to_enum(field, name=None):
    if name is None:
        name = generate_enum_name(field.model._meta, field)
    choices = field.choices
    return convert_choices_to_named_enum_with_descriptions(name, choices)


def convert_django_field_with_choices(
    field, registry=None, convert_choices_to_enum=True
):
    if registry is not None:
        converted = registry.get_converted_field(field)
        if converted:
            return converted
    choices = getattr(field, "choices", None)
    if choices and convert_choices_to_enum:
        enum = convert_choice_field_to_enum(field)
        required = not (field.blank or field.null)
        converted = enum(
            description=get_django_field_description(field), required=required
        )
    else:
        converted = convert_django_field(field, registry)
    if registry is not None:
        registry.register_converted_field(field, converted)
    return converted


def get_django_field_description(field):
    return str(field.help_text) if field.help_text else None


@singledispatch
def convert_django_field(field, registry=None):
    raise Exception(
        "Don't know how to convert the Django field %s (%s)" % (field, field.__class__)
    )


@convert_django_field.register(models.CharField)
@convert_django_field.register(models.TextField)
@convert_django_field.register(models.EmailField)
@convert_django_field.register(models.SlugField)
@convert_django_field.register(models.URLField)
@convert_django_field.register(models.GenericIPAddressField)
@convert_django_field.register(models.FileField)
@convert_django_field.register(models.FilePathField)
def convert_field_to_string(field, registry=None):
    return String(
        description=get_django_field_description(field), required=not field.null
    )


@convert_django_field.register(models.AutoField)
def convert_field_to_id(field, registry=None):
    return ID(description=get_django_field_description(field), required=not field.null)


@convert_django_field.register(models.UUIDField)
def convert_field_to_uuid(field, registry=None):
    return UUID(
        description=get_django_field_description(field), required=not field.null
    )


@convert_django_field.register(models.PositiveIntegerField)
@convert_django_field.register(models.PositiveSmallIntegerField)
@convert_django_field.register(models.SmallIntegerField)
@convert_django_field.register(models.BigIntegerField)
@convert_django_field.register(models.IntegerField)
def convert_field_to_int(field, registry=None):
    return Int(description=get_django_field_description(field), required=not field.null)


@convert_django_field.register(models.NullBooleanField)
@convert_django_field.register(models.BooleanField)
def convert_field_to_boolean(field, registry=None):
    return Boolean(
        description=get_django_field_description(field), required=not field.null
    )


@convert_django_field.register(models.DecimalField)
@convert_django_field.register(models.FloatField)
@convert_django_field.register(models.DurationField)
def convert_field_to_float(field, registry=None):
    return Float(
        description=get_django_field_description(field), required=not field.null
    )


@convert_django_field.register(models.DateTimeField)
def convert_datetime_to_string(field, registry=None):
    return DateTime(
        description=get_django_field_description(field), required=not field.null
    )


@convert_django_field.register(models.DateField)
def convert_date_to_string(field, registry=None):
    return Date(
        description=get_django_field_description(field), required=not field.null
    )


@convert_django_field.register(models.TimeField)
def convert_time_to_string(field, registry=None):
    return Time(
        description=get_django_field_description(field), required=not field.null
    )


@convert_django_field.register(models.OneToOneRel)
def convert_onetoone_field_to_djangomodel(field, registry=None):
    model = field.related_model

    def dynamic_type():
        _type = registry.get_type_for_model(model)
        if not _type:
            return

        # We do this for a bug in Django 1.8, where null attr
        # is not available in the OneToOneRel instance
        null = getattr(field, "null", True)
        return Field(_type, required=not null)

    return Dynamic(dynamic_type)


@convert_django_field.register(models.ManyToManyField)
@convert_django_field.register(models.ManyToManyRel)
@convert_django_field.register(models.ManyToOneRel)
def convert_field_to_list_or_connection(field, registry=None):
    model = field.related_model

    def dynamic_type():
        _type = registry.get_type_for_model(model)
        if not _type:
            return

        if isinstance(field, models.ManyToManyField):
            description = get_django_field_description(field)
        else:
            description = get_django_field_description(field.field)

        # If there is a connection, we should transform the field
        # into a DjangoConnectionField
        if _type._meta.connection:
            # Use a DjangoFilterConnectionField if there are
            # defined filter_fields or a filterset_class in the
            # DjangoObjectType Meta
            if _type._meta.filter_fields or _type._meta.filterset_class:
                from .filter.fields import DjangoFilterConnectionField

                return DjangoFilterConnectionField(
                    _type, required=True, description=description
                )

            return DjangoConnectionField(_type, required=True, description=description)

        return DjangoListField(
            _type,
            required=True,  # A Set is always returned, never None.
            description=description,
        )

    return Dynamic(dynamic_type)


@convert_django_field.register(models.OneToOneField)
@convert_django_field.register(models.ForeignKey)
def convert_field_to_djangomodel(field, registry=None):
    model = field.related_model

    def dynamic_type():
        _type = registry.get_type_for_model(model)
        if not _type:
            return

        return Field(
            _type,
            description=get_django_field_description(field),
            required=not field.null,
        )

    return Dynamic(dynamic_type)


@convert_django_field.register(ArrayField)
def convert_postgres_array_to_list(field, registry=None):
<<<<<<< HEAD
    base_type = convert_django_field(field.base_field)
    if not isinstance(base_type, (List, NonNull)):
        base_type = type(base_type)
    return List(
        base_type,
        description=get_django_field_description(field),
        required=not field.null,
    )
=======
    inner_type = convert_django_field(field.base_field)
    if not isinstance(inner_type, (List, NonNull)):
        inner_type = (
            NonNull(type(inner_type))
            if inner_type.kwargs["required"]
            else type(inner_type)
        )
    return List(inner_type, description=field.help_text, required=not field.null)
>>>>>>> 8ddad41b


@convert_django_field.register(HStoreField)
@convert_django_field.register(JSONField)
def convert_postgres_field_to_string(field, registry=None):
    return JSONString(
        description=get_django_field_description(field), required=not field.null
    )


@convert_django_field.register(RangeField)
def convert_postgres_range_to_string(field, registry=None):
    inner_type = convert_django_field(field.base_field)
    if not isinstance(inner_type, (List, NonNull)):
<<<<<<< HEAD
        inner_type = type(inner_type)
    return List(
        inner_type,
        description=get_django_field_description(field),
        required=not field.null,
    )


# Register Django lazy()-wrapped values as GraphQL description/help_text.
# This is needed for using lazy translations, see https://github.com/graphql-python/graphql-core-next/issues/58.
register_description(Promise)
=======
        inner_type = (
            NonNull(type(inner_type))
            if inner_type.kwargs["required"]
            else type(inner_type)
        )
    return List(inner_type, description=field.help_text, required=not field.null)
>>>>>>> 8ddad41b
<|MERGE_RESOLUTION|>--- conflicted
+++ resolved
@@ -23,25 +23,13 @@
 )
 from graphene.types.json import JSONString
 from graphene.utils.str_converters import to_camel_case
-<<<<<<< HEAD
 from graphql import GraphQLError, assert_valid_name
 from graphql.pyutils import register_description
-=======
-from graphql import assert_valid_name
->>>>>>> 8ddad41b
 
 from .compat import ArrayField, HStoreField, JSONField, RangeField
-<<<<<<< HEAD
 from .fields import DjangoConnectionField, DjangoListField
 from .settings import graphene_settings
 from .utils.str_converters import to_const
-=======
-from .fields import DjangoListField, DjangoConnectionField
-from .utils import import_single_dispatch
-from .utils.str_converters import to_const
-
-singledispatch = import_single_dispatch()
->>>>>>> 8ddad41b
 
 
 def convert_choice_name(name):
@@ -293,16 +281,6 @@
 
 @convert_django_field.register(ArrayField)
 def convert_postgres_array_to_list(field, registry=None):
-<<<<<<< HEAD
-    base_type = convert_django_field(field.base_field)
-    if not isinstance(base_type, (List, NonNull)):
-        base_type = type(base_type)
-    return List(
-        base_type,
-        description=get_django_field_description(field),
-        required=not field.null,
-    )
-=======
     inner_type = convert_django_field(field.base_field)
     if not isinstance(inner_type, (List, NonNull)):
         inner_type = (
@@ -310,8 +288,11 @@
             if inner_type.kwargs["required"]
             else type(inner_type)
         )
-    return List(inner_type, description=field.help_text, required=not field.null)
->>>>>>> 8ddad41b
+    return List(
+        inner_type,
+        description=get_django_field_description(field),
+        required=not field.null,
+    )
 
 
 @convert_django_field.register(HStoreField)
@@ -326,8 +307,11 @@
 def convert_postgres_range_to_string(field, registry=None):
     inner_type = convert_django_field(field.base_field)
     if not isinstance(inner_type, (List, NonNull)):
-<<<<<<< HEAD
-        inner_type = type(inner_type)
+        inner_type = (
+            NonNull(type(inner_type))
+            if inner_type.kwargs["required"]
+            else type(inner_type)
+        )
     return List(
         inner_type,
         description=get_django_field_description(field),
@@ -337,12 +321,4 @@
 
 # Register Django lazy()-wrapped values as GraphQL description/help_text.
 # This is needed for using lazy translations, see https://github.com/graphql-python/graphql-core-next/issues/58.
-register_description(Promise)
-=======
-        inner_type = (
-            NonNull(type(inner_type))
-            if inner_type.kwargs["required"]
-            else type(inner_type)
-        )
-    return List(inner_type, description=field.help_text, required=not field.null)
->>>>>>> 8ddad41b
+register_description(Promise)