from django.db import models
from django.utils.encoding import force_text

from graphene import (
    ID,
    Boolean,
    Dynamic,
    Enum,
    Field,
    Float,
    Int,
    List,
    NonNull,
    String,
    UUID,
    DateTime,
    Date,
    Time,
)
from graphene.types.json import JSONString
from graphene.utils.str_converters import to_camel_case, to_const
from graphql import assert_valid_name

from .compat import ArrayField, HStoreField, JSONField, RangeField
from .fields import DjangoListField, DjangoConnectionField
from .utils import import_single_dispatch

singledispatch = import_single_dispatch()


def convert_choice_name(name):
    name = to_const(force_text(name))
    try:
        assert_valid_name(name)
    except AssertionError:
        name = "A_%s" % name
    return name


def get_choices(choices):
    converted_names = []
    for value, help_text in choices:
        if isinstance(help_text, (tuple, list)):
            for choice in get_choices(help_text):
                yield choice
        else:
            name = convert_choice_name(value)
            while name in converted_names:
                name += "_" + str(len(converted_names))
            converted_names.append(name)
            description = help_text
            yield name, value, description


class UnknownDjangoFieldException(Exception):
    pass


def convert_django_field_with_choices(field, registry=None):
    if registry is not None:
        converted = registry.get_converted_field(field)
        if converted:
            return converted
<<<<<<< HEAD

    try:
        converted = convert_django_field(field, registry)
    except UnknownDjangoFieldException:
        choices = getattr(field, 'choices', None)
        if not choices:
            # We don't have a converter and can't convert automatically to an
            # enum.
            raise

=======
    choices = getattr(field, "choices", None)
    if choices:
>>>>>>> 3d493c3b
        meta = field.model._meta
        name = to_camel_case("{}_{}".format(meta.object_name, field.name))
        choices = list(get_choices(choices))
        named_choices = [(c[0], c[1]) for c in choices]
        named_choices_descriptions = {c[0]: c[2] for c in choices}

        class EnumWithDescriptionsType(object):
            @property
            def description(self):
                return named_choices_descriptions[self.name]

        enum = Enum(name, list(named_choices), type=EnumWithDescriptionsType)
        converted = enum(description=field.help_text, required=not field.null)

    if registry is not None:
        registry.register_converted_field(field, converted)
    return converted


@singledispatch
def convert_django_field(field, registry=None):
<<<<<<< HEAD
    raise UnknownDjangoFieldException(
        "Don't know how to convert the Django field %s (%s)" %
        (field, field.__class__))
=======
    raise Exception(
        "Don't know how to convert the Django field %s (%s)" % (field, field.__class__)
    )
>>>>>>> 3d493c3b


@convert_django_field.register(models.CharField)
@convert_django_field.register(models.TextField)
@convert_django_field.register(models.EmailField)
@convert_django_field.register(models.SlugField)
@convert_django_field.register(models.URLField)
@convert_django_field.register(models.GenericIPAddressField)
@convert_django_field.register(models.FileField)
@convert_django_field.register(models.FilePathField)
def convert_field_to_string(field, registry=None):
    return String(description=field.help_text, required=not field.null)


@convert_django_field.register(models.AutoField)
def convert_field_to_id(field, registry=None):
    return ID(description=field.help_text, required=not field.null)


@convert_django_field.register(models.UUIDField)
def convert_field_to_uuid(field, registry=None):
    return UUID(description=field.help_text, required=not field.null)


@convert_django_field.register(models.PositiveIntegerField)
@convert_django_field.register(models.PositiveSmallIntegerField)
@convert_django_field.register(models.SmallIntegerField)
@convert_django_field.register(models.BigIntegerField)
@convert_django_field.register(models.IntegerField)
def convert_field_to_int(field, registry=None):
    return Int(description=field.help_text, required=not field.null)


@convert_django_field.register(models.BooleanField)
def convert_field_to_boolean(field, registry=None):
    return NonNull(Boolean, description=field.help_text)


@convert_django_field.register(models.NullBooleanField)
def convert_field_to_nullboolean(field, registry=None):
    return Boolean(description=field.help_text, required=not field.null)


@convert_django_field.register(models.DecimalField)
@convert_django_field.register(models.FloatField)
@convert_django_field.register(models.DurationField)
def convert_field_to_float(field, registry=None):
    return Float(description=field.help_text, required=not field.null)


@convert_django_field.register(models.DateTimeField)
def convert_datetime_to_string(field, registry=None):
    return DateTime(description=field.help_text, required=not field.null)


@convert_django_field.register(models.DateField)
def convert_date_to_string(field, registry=None):
    return Date(description=field.help_text, required=not field.null)


@convert_django_field.register(models.TimeField)
def convert_time_to_string(field, registry=None):
    return Time(description=field.help_text, required=not field.null)


@convert_django_field.register(models.OneToOneRel)
def convert_onetoone_field_to_djangomodel(field, registry=None):
    model = field.related_model

    def dynamic_type():
        _type = registry.get_type_for_model(model)
        if not _type:
            return

        # We do this for a bug in Django 1.8, where null attr
        # is not available in the OneToOneRel instance
        null = getattr(field, "null", True)
        return Field(_type, required=not null)

    return Dynamic(dynamic_type)


@convert_django_field.register(models.ManyToManyField)
@convert_django_field.register(models.ManyToManyRel)
@convert_django_field.register(models.ManyToOneRel)
def convert_field_to_list_or_connection(field, registry=None):
    model = field.related_model

    def dynamic_type():
        _type = registry.get_type_for_model(model)
        if not _type:
            return

        # If there is a connection, we should transform the field
        # into a DjangoConnectionField
        if _type._meta.connection:
            # Use a DjangoFilterConnectionField if there are
            # defined filter_fields in the DjangoObjectType Meta
            if _type._meta.filter_fields:
                from .filter.fields import DjangoFilterConnectionField

                return DjangoFilterConnectionField(_type)

            return DjangoConnectionField(_type)

        return DjangoListField(_type)

    return Dynamic(dynamic_type)


@convert_django_field.register(models.OneToOneField)
@convert_django_field.register(models.ForeignKey)
def convert_field_to_djangomodel(field, registry=None):
    model = field.related_model

    def dynamic_type():
        _type = registry.get_type_for_model(model)
        if not _type:
            return

        return Field(_type, description=field.help_text, required=not field.null)

    return Dynamic(dynamic_type)


@convert_django_field.register(ArrayField)
def convert_postgres_array_to_list(field, registry=None):
    base_type = convert_django_field(field.base_field)
    if not isinstance(base_type, (List, NonNull)):
        base_type = type(base_type)
    return List(base_type, description=field.help_text, required=not field.null)


@convert_django_field.register(HStoreField)
@convert_django_field.register(JSONField)
def convert_posgres_field_to_string(field, registry=None):
    return JSONString(description=field.help_text, required=not field.null)


@convert_django_field.register(RangeField)
def convert_posgres_range_to_string(field, registry=None):
    inner_type = convert_django_field(field.base_field)
    if not isinstance(inner_type, (List, NonNull)):
        inner_type = type(inner_type)
    return List(inner_type, description=field.help_text, required=not field.null)<|MERGE_RESOLUTION|>--- conflicted
+++ resolved
@@ -61,21 +61,16 @@
         converted = registry.get_converted_field(field)
         if converted:
             return converted
-<<<<<<< HEAD
 
     try:
         converted = convert_django_field(field, registry)
     except UnknownDjangoFieldException:
-        choices = getattr(field, 'choices', None)
+        choices = getattr(field, "choices", None)
         if not choices:
             # We don't have a converter and can't convert automatically to an
             # enum.
             raise
 
-=======
-    choices = getattr(field, "choices", None)
-    if choices:
->>>>>>> 3d493c3b
         meta = field.model._meta
         name = to_camel_case("{}_{}".format(meta.object_name, field.name))
         choices = list(get_choices(choices))
@@ -97,15 +92,8 @@
 
 @singledispatch
 def convert_django_field(field, registry=None):
-<<<<<<< HEAD
     raise UnknownDjangoFieldException(
-        "Don't know how to convert the Django field %s (%s)" %
-        (field, field.__class__))
-=======
-    raise Exception(
-        "Don't know how to convert the Django field %s (%s)" % (field, field.__class__)
-    )
->>>>>>> 3d493c3b
+        "Don't know how to convert the Django field %s (%s)" % (field, field.__class__))
 
 
 @convert_django_field.register(models.CharField)
