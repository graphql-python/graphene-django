from collections import OrderedDict
from django.db import models
from django.utils.encoding import force_text

from graphene import (
    ID,
    Boolean,
    Dynamic,
    Enum,
    Field,
    Float,
    Int,
    List,
    NonNull,
    String,
    UUID,
    DateTime,
    Date,
    Time,
)
from graphene.types.json import JSONString
from graphene.utils.str_converters import to_camel_case, to_const
from graphql import assert_valid_name

from .compat import ArrayField, HStoreField, JSONField, RangeField
from .fields import DjangoListField, DjangoConnectionField
from .utils import import_single_dispatch

singledispatch = import_single_dispatch()


def convert_choice_name(name):
    name = to_const(force_text(name))
    try:
        assert_valid_name(name)
    except AssertionError:
        name = "A_%s" % name
    return name


def get_choices(choices):
    converted_names = []
    if isinstance(choices, OrderedDict):
        choices = choices.items()
    for value, help_text in choices:
        if isinstance(help_text, (tuple, list)):
            for choice in get_choices(help_text):
                yield choice
        else:
            name = convert_choice_name(value)
            while name in converted_names:
                name += "_" + str(len(converted_names))
            converted_names.append(name)
            description = help_text
            yield name, value, description


<<<<<<< HEAD
def convert_choices_to_named_enum_with_descriptions(name, choices):
    choices = list(get_choices(choices))
    named_choices = [(c[0], c[1]) for c in choices]
    named_choices_descriptions = {c[0]: c[2] for c in choices}

    class EnumWithDescriptionsType(object):
        @property
        def description(self):
            return named_choices_descriptions[self.name]

    return Enum(name, list(named_choices), type=EnumWithDescriptionsType)


def convert_django_field_with_choices(field, registry=None):
=======
def convert_django_field_with_choices(
    field, registry=None, convert_choices_to_enum=True
):
>>>>>>> 59f4f134
    if registry is not None:
        converted = registry.get_converted_field(field)
        if converted:
            return converted
    choices = getattr(field, "choices", None)
    if choices and convert_choices_to_enum:
        meta = field.model._meta
        name = to_camel_case("{}_{}".format(meta.object_name, field.name))
<<<<<<< HEAD
        enum = convert_choices_to_named_enum_with_descriptions(name, choices)
        converted = enum(description=field.help_text, required=not field.null)
=======
        choices = list(get_choices(choices))
        named_choices = [(c[0], c[1]) for c in choices]
        named_choices_descriptions = {c[0]: c[2] for c in choices}

        class EnumWithDescriptionsType(object):
            @property
            def description(self):
                return named_choices_descriptions[self.name]

        enum = Enum(name, list(named_choices), type=EnumWithDescriptionsType)
        required = not (field.blank or field.null)
        converted = enum(description=field.help_text, required=required)
>>>>>>> 59f4f134
    else:
        converted = convert_django_field(field, registry)
    if registry is not None:
        registry.register_converted_field(field, converted)
    return converted


@singledispatch
def convert_django_field(field, registry=None):
    raise Exception(
        "Don't know how to convert the Django field %s (%s)" % (field, field.__class__)
    )


@convert_django_field.register(models.CharField)
@convert_django_field.register(models.TextField)
@convert_django_field.register(models.EmailField)
@convert_django_field.register(models.SlugField)
@convert_django_field.register(models.URLField)
@convert_django_field.register(models.GenericIPAddressField)
@convert_django_field.register(models.FileField)
@convert_django_field.register(models.FilePathField)
def convert_field_to_string(field, registry=None):
    return String(description=field.help_text, required=not field.null)


@convert_django_field.register(models.AutoField)
def convert_field_to_id(field, registry=None):
    return ID(description=field.help_text, required=not field.null)


@convert_django_field.register(models.UUIDField)
def convert_field_to_uuid(field, registry=None):
    return UUID(description=field.help_text, required=not field.null)


@convert_django_field.register(models.PositiveIntegerField)
@convert_django_field.register(models.PositiveSmallIntegerField)
@convert_django_field.register(models.SmallIntegerField)
@convert_django_field.register(models.BigIntegerField)
@convert_django_field.register(models.IntegerField)
def convert_field_to_int(field, registry=None):
    return Int(description=field.help_text, required=not field.null)


@convert_django_field.register(models.BooleanField)
def convert_field_to_boolean(field, registry=None):
    return NonNull(Boolean, description=field.help_text)


@convert_django_field.register(models.NullBooleanField)
def convert_field_to_nullboolean(field, registry=None):
    return Boolean(description=field.help_text, required=not field.null)


@convert_django_field.register(models.DecimalField)
@convert_django_field.register(models.FloatField)
@convert_django_field.register(models.DurationField)
def convert_field_to_float(field, registry=None):
    return Float(description=field.help_text, required=not field.null)


@convert_django_field.register(models.DateTimeField)
def convert_datetime_to_string(field, registry=None):
    return DateTime(description=field.help_text, required=not field.null)


@convert_django_field.register(models.DateField)
def convert_date_to_string(field, registry=None):
    return Date(description=field.help_text, required=not field.null)


@convert_django_field.register(models.TimeField)
def convert_time_to_string(field, registry=None):
    return Time(description=field.help_text, required=not field.null)


@convert_django_field.register(models.OneToOneRel)
def convert_onetoone_field_to_djangomodel(field, registry=None):
    model = field.related_model

    def dynamic_type():
        _type = registry.get_type_for_model(model)
        if not _type:
            return

        # We do this for a bug in Django 1.8, where null attr
        # is not available in the OneToOneRel instance
        null = getattr(field, "null", True)
        return Field(_type, required=not null)

    return Dynamic(dynamic_type)


@convert_django_field.register(models.ManyToManyField)
@convert_django_field.register(models.ManyToManyRel)
@convert_django_field.register(models.ManyToOneRel)
def convert_field_to_list_or_connection(field, registry=None):
    model = field.related_model

    def dynamic_type():
        _type = registry.get_type_for_model(model)
        if not _type:
            return

        description = (
            field.help_text
            if isinstance(field, models.ManyToManyField)
            else field.field.help_text
        )

        # If there is a connection, we should transform the field
        # into a DjangoConnectionField
        if _type._meta.connection:
            # Use a DjangoFilterConnectionField if there are
            # defined filter_fields or a filterset_class in the
            # DjangoObjectType Meta
            if _type._meta.filter_fields or _type._meta.filterset_class:
                from .filter.fields import DjangoFilterConnectionField

                return DjangoFilterConnectionField(
                    _type, required=True, description=description
                )

            return DjangoConnectionField(_type, required=True, description=description)

        return DjangoListField(
            _type,
            required=True,  # A Set is always returned, never None.
            description=description,
        )

    return Dynamic(dynamic_type)


@convert_django_field.register(models.OneToOneField)
@convert_django_field.register(models.ForeignKey)
def convert_field_to_djangomodel(field, registry=None):
    model = field.related_model

    def dynamic_type():
        _type = registry.get_type_for_model(model)
        if not _type:
            return

        return Field(_type, description=field.help_text, required=not field.null)

    return Dynamic(dynamic_type)


@convert_django_field.register(ArrayField)
def convert_postgres_array_to_list(field, registry=None):
    base_type = convert_django_field(field.base_field)
    if not isinstance(base_type, (List, NonNull)):
        base_type = type(base_type)
    return List(base_type, description=field.help_text, required=not field.null)


@convert_django_field.register(HStoreField)
@convert_django_field.register(JSONField)
def convert_posgres_field_to_string(field, registry=None):
    return JSONString(description=field.help_text, required=not field.null)


@convert_django_field.register(RangeField)
def convert_posgres_range_to_string(field, registry=None):
    inner_type = convert_django_field(field.base_field)
    if not isinstance(inner_type, (List, NonNull)):
        inner_type = type(inner_type)
    return List(inner_type, description=field.help_text, required=not field.null)<|MERGE_RESOLUTION|>--- conflicted
+++ resolved
@@ -55,7 +55,6 @@
             yield name, value, description
 
 
-<<<<<<< HEAD
 def convert_choices_to_named_enum_with_descriptions(name, choices):
     choices = list(get_choices(choices))
     named_choices = [(c[0], c[1]) for c in choices]
@@ -69,12 +68,9 @@
     return Enum(name, list(named_choices), type=EnumWithDescriptionsType)
 
 
-def convert_django_field_with_choices(field, registry=None):
-=======
 def convert_django_field_with_choices(
     field, registry=None, convert_choices_to_enum=True
 ):
->>>>>>> 59f4f134
     if registry is not None:
         converted = registry.get_converted_field(field)
         if converted:
@@ -83,23 +79,9 @@
     if choices and convert_choices_to_enum:
         meta = field.model._meta
         name = to_camel_case("{}_{}".format(meta.object_name, field.name))
-<<<<<<< HEAD
         enum = convert_choices_to_named_enum_with_descriptions(name, choices)
-        converted = enum(description=field.help_text, required=not field.null)
-=======
-        choices = list(get_choices(choices))
-        named_choices = [(c[0], c[1]) for c in choices]
-        named_choices_descriptions = {c[0]: c[2] for c in choices}
-
-        class EnumWithDescriptionsType(object):
-            @property
-            def description(self):
-                return named_choices_descriptions[self.name]
-
-        enum = Enum(name, list(named_choices), type=EnumWithDescriptionsType)
         required = not (field.blank or field.null)
         converted = enum(description=field.help_text, required=required)
->>>>>>> 59f4f134
     else:
         converted = convert_django_field(field, registry)
     if registry is not None:
