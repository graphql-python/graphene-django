import itertools

from django.db import models
from django.utils.text import capfirst
from django_filters import Filter, MultipleChoiceFilter
from django_filters.filterset import BaseFilterSet, FilterSet
from django_filters.filterset import FILTER_FOR_DBFIELD_DEFAULTS

from graphql_relay.node.node import from_global_id

from ..forms import GlobalIDFormField, GlobalIDMultipleChoiceField


class GlobalIDFilter(Filter):
    field_class = GlobalIDFormField

    def filter(self, qs, value):
        _type, _id = from_global_id(value)
        return super(GlobalIDFilter, self).filter(qs, _id)


class GlobalIDMultipleChoiceFilter(MultipleChoiceFilter):
    field_class = GlobalIDMultipleChoiceField

    def filter(self, qs, value):
        gids = [from_global_id(v)[1] for v in value]
        return super(GlobalIDMultipleChoiceFilter, self).filter(qs, gids)


GRAPHENE_FILTER_SET_OVERRIDES = {
    models.AutoField: {
        'filter_class': GlobalIDFilter,
    },
    models.OneToOneField: {
        'filter_class': GlobalIDFilter,
    },
    models.ForeignKey: {
        'filter_class': GlobalIDFilter,
    },
    models.ManyToManyField: {
        'filter_class': GlobalIDMultipleChoiceFilter,
    }
}


class GrapheneFilterSetMixin(BaseFilterSet):
    FILTER_DEFAULTS = dict(itertools.chain(
        FILTER_FOR_DBFIELD_DEFAULTS.items(),
        GRAPHENE_FILTER_SET_OVERRIDES.items()
    ))

    @classmethod
    def filter_for_reverse_field(cls, f, name):
        """Handles retrieving filters for reverse relationships

        We override the default implementation so that we can handle
        Global IDs (the default implementation expects database
        primary keys)
        """
<<<<<<< HEAD
        try:
            rel = f.field.remote_field
        except AttributeError:
            rel = f.field.rel
=======
        rel = f.field.remote_field if hasattr(f.field, 'remote_field') else f.field.rel
>>>>>>> a480a397
        default = {
            'name': name,
            'label': capfirst(rel.related_name)
        }
        if rel.multiple:
            # For to-many relationships
            return GlobalIDMultipleChoiceFilter(**default)
        else:
            # For to-one relationships
            return GlobalIDFilter(**default)


def setup_filterset(filterset_class):
    """ Wrap a provided filterset in Graphene-specific functionality
    """
    return type(
        'Graphene{}'.format(filterset_class.__name__),
        (filterset_class, GrapheneFilterSetMixin),
        {},
    )


def custom_filterset_factory(model, filterset_base_class=FilterSet,
                             **meta):
    """ Create a filterset for the given model using the provided meta data
    """
    meta.update({
        'model': model,
    })
    meta_class = type(str('Meta'), (object,), meta)
    filterset = type(
        str('%sFilterSet' % model._meta.object_name),
        (filterset_base_class, GrapheneFilterSetMixin),
        {
            'Meta': meta_class
        }
    )
    return filterset<|MERGE_RESOLUTION|>--- conflicted
+++ resolved
@@ -57,14 +57,12 @@
         Global IDs (the default implementation expects database
         primary keys)
         """
-<<<<<<< HEAD
+        
         try:
             rel = f.field.remote_field
         except AttributeError:
             rel = f.field.rel
-=======
-        rel = f.field.remote_field if hasattr(f.field, 'remote_field') else f.field.rel
->>>>>>> a480a397
+
         default = {
             'name': name,
             'label': capfirst(rel.related_name)
