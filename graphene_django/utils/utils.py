--- conflicted
+++ resolved
@@ -139,7 +139,6 @@
         transaction.set_rollback(True)
 
 
-<<<<<<< HEAD
 def is_running_async():
     try:
         get_running_loop()
@@ -153,12 +152,11 @@
     return not inspect.iscoroutinefunction(func) and not inspect.isasyncgenfunction(
         func
     )
-=======
+
 def bypass_get_queryset(resolver):
     """
     Adds a bypass_get_queryset attribute to the resolver, which is used to
     bypass any custom get_queryset method of the DjangoObjectType.
     """
     resolver._bypass_get_queryset = True
-    return resolver
->>>>>>> 4ac3f3f4
+    return resolver