--- conflicted
+++ resolved
@@ -3,12 +3,8 @@
 
 from django.test import Client, TestCase, TransactionTestCase
 
-<<<<<<< HEAD
 from graphene_django.settings import graphene_settings
-=======
 DEFAULT_GRAPHQL_URL = "/graphql"
->>>>>>> 07940aa5
-
 
 def graphql_query(
     query,
