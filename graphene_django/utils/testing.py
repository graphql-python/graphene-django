--- conflicted
+++ resolved
@@ -69,19 +69,9 @@
     # URL to graphql endpoint
     GRAPHQL_URL = DEFAULT_GRAPHQL_URL
 
-<<<<<<< HEAD
-    @classmethod
-    def setUpClass(cls):
-        super(GraphQLTestCase, cls).setUpClass()
-
-        cls._client = Client()
-
     def query(
         self, query, operation_name=None, input_data=None, variables=None, headers=None
     ):
-=======
-    def query(self, query, op_name=None, input_data=None, variables=None, headers=None):
->>>>>>> 40e52529
         """
         Args:
             query (string)    - GraphQL query to run
@@ -110,8 +100,6 @@
             graphql_url=self.GRAPHQL_URL,
         )
 
-<<<<<<< HEAD
-=======
     @property
     def _client(self):
         warnings.warn(
@@ -121,7 +109,6 @@
         )
         return self.client
 
->>>>>>> 40e52529
     def assertResponseNoErrors(self, resp, msg=None):
         """
         Assert that the call went through correctly. 200 means the syntax is ok, if there are no `errors`,
