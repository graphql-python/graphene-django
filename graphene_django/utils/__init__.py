--- conflicted
+++ resolved
@@ -19,10 +19,7 @@
     "camelize",
     "is_valid_django_model",
     "GraphQLTestCase",
-<<<<<<< HEAD
     "is_sync_function",
     "is_running_async",
-=======
     "bypass_get_queryset",
->>>>>>> 4ac3f3f4
 ]