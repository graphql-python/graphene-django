--- conflicted
+++ resolved
@@ -165,12 +165,7 @@
 
     def get_resolver(self, parent_resolver):
         """Intercept resolver to analyse permissions"""
-<<<<<<< HEAD
-        return partial(get_unbound_function(self.permissions_resolver), self.resolver or parent_resolver,
-                       self.permissions, None, None, True)
-=======
         parent_resolver = super(PermissionField, self).get_resolver(parent_resolver)
         if self.permissions:
-            return partial(get_unbound_function(self.permissions_resolver), parent_resolver, self.permissions, True)
-        return parent_resolver
->>>>>>> 8912175c
+            return partial(get_unbound_function(self.permissions_resolver), parent_resolver, self.permissions, None, None, True)
+        return parent_resolver