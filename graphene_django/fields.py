--- conflicted
+++ resolved
@@ -1,15 +1,12 @@
 from functools import partial
 
 from django.db.models.query import QuerySet
-<<<<<<< HEAD
-from graphene.relay import ConnectionField, PageInfo
-from graphene.types import Field, List
-=======
 from graphene import NonNull
 
->>>>>>> 775d2e35
 from promise import Promise
 
+from graphene.types import Field, List
+from graphene.relay import ConnectionField, PageInfo
 from graphql_relay.connection.arrayconnection import connection_from_list_slice
 
 from .settings import graphene_settings
@@ -125,7 +122,6 @@
 
     @classmethod
     def connection_resolver(
-<<<<<<< HEAD
             cls,
             resolver,
             connection,
@@ -162,44 +158,8 @@
                                   "exceeds the limit of {max_limit} records.").format(**locals()))
 
         iterable = resolver(root, info, **kwargs)
-        on_resolve = partial(cls.resolve_connection,
-                             connection, default_manager, kwargs)
-=======
-        cls,
-        resolver,
-        connection,
-        default_manager,
-        max_limit,
-        enforce_first_or_last,
-        root,
-        info,
-        **args
-    ):
-        first = args.get("first")
-        last = args.get("last")
-
-        if enforce_first_or_last:
-            assert first or last, (
-                "You must provide a `first` or `last` value to properly paginate the `{}` connection."
-            ).format(info.field_name)
-
-        if max_limit:
-            if first:
-                assert first <= max_limit, (
-                    "Requesting {} records on the `{}` connection exceeds the `first` limit of {} records."
-                ).format(first, info.field_name, max_limit)
-                args["first"] = min(first, max_limit)
-
-            if last:
-                assert last <= max_limit, (
-                    "Requesting {} records on the `{}` connection exceeds the `last` limit of {} records."
-                ).format(last, info.field_name, max_limit)
-                args["last"] = min(last, max_limit)
-
-        iterable = resolver(root, info, **args)
-        queryset = cls.resolve_queryset(connection, default_manager, info, args)
-        on_resolve = partial(cls.resolve_connection, connection, queryset, args)
->>>>>>> 775d2e35
+        queryset = cls.resolve_queryset(connection, default_manager, info, kwargs)
+        on_resolve = partial(cls.resolve_connection, connection, queryset, kwargs)
 
         if Promise.is_thenable(iterable):
             return Promise.resolve(iterable).then(on_resolve)
