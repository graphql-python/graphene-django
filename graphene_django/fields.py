--- conflicted
+++ resolved
@@ -1,14 +1,10 @@
 from functools import partial
 
 from django.db.models.query import QuerySet
-<<<<<<< HEAD
-from graphql_relay.connection.arrayconnection import connection_from_array_slice
-=======
 from graphql_relay.connection.arrayconnection import (
-    connection_from_list_slice,
+    connection_from_array_slice,
     get_offset_with_default,
 )
->>>>>>> 8ddad41b
 from promise import Promise
 
 from graphene import NonNull
@@ -143,16 +139,6 @@
                 min(max_limit, list_length) if max_limit is not None else list_length
             )
         else:
-<<<<<<< HEAD
-            _len = len(iterable)
-        connection = connection_from_array_slice(
-            iterable,
-            args,
-            slice_start=0,
-            array_length=_len,
-            array_slice_length=_len,
-            connection_type=partial(connection_adapter, connection),
-=======
             list_length = len(iterable)
             list_slice_length = (
                 min(max_limit, list_length) if max_limit is not None else list_length
@@ -160,17 +146,16 @@
 
         after = get_offset_with_default(args.get("after"), -1) + 1
 
-        if max_limit is not None and "first" not in args:
+        if max_limit is not None and args.get("first", None) == None:
             args["first"] = max_limit
 
-        connection = connection_from_list_slice(
+        connection = connection_from_array_slice(
             iterable[after:],
             args,
             slice_start=after,
-            list_length=list_length,
-            list_slice_length=list_slice_length,
-            connection_type=connection,
->>>>>>> 8ddad41b
+            array_length=list_length,
+            array_slice_length=list_slice_length,
+            connection_type=partial(connection_adapter, connection),
             edge_type=connection.Edge,
             page_info_type=page_info_adapter,
         )
