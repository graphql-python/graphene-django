--- conflicted
+++ resolved
@@ -177,16 +177,15 @@
         enforce_first_or_last,
         root,
         info,
-        **kwargs
+        **args
     ):
-<<<<<<< HEAD
-
         # By current `connection_from_list_slice` implementation,
         # `last` means last N items in the selection,
         # and when use `last` with `first`,  `last` means last N items in first N items.
 
-        first = kwargs.get("first")
-        last = kwargs.get("last")
+        first = args.get("first")
+        last = args.get("last")
+
         if first is not None and first <= 0:
             raise ValueError(
                 "`first` argument must be positive, got `{first}`".format(first=first)
@@ -206,7 +205,7 @@
         if not max_limit:
             pass
         elif first is None and last is None:
-            kwargs["first"] = max_limit
+            args["first"] = max_limit
         else:
             count = min(i for i in (first, last) if i)
             if count > max_limit:
@@ -218,31 +217,6 @@
                     ).format(count=count, info=info, max_limit=max_limit)
                 )
 
-        iterable = resolver(root, info, **kwargs)
-        queryset = cls.resolve_queryset(connection, default_manager, info, kwargs)
-        on_resolve = partial(cls.resolve_connection, connection, queryset, kwargs)
-=======
-        first = args.get("first")
-        last = args.get("last")
-
-        if enforce_first_or_last:
-            assert first or last, (
-                "You must provide a `first` or `last` value to properly paginate the `{}` connection."
-            ).format(info.field_name)
-
-        if max_limit:
-            if first:
-                assert first <= max_limit, (
-                    "Requesting {} records on the `{}` connection exceeds the `first` limit of {} records."
-                ).format(first, info.field_name, max_limit)
-                args["first"] = min(first, max_limit)
-
-            if last:
-                assert last <= max_limit, (
-                    "Requesting {} records on the `{}` connection exceeds the `last` limit of {} records."
-                ).format(last, info.field_name, max_limit)
-                args["last"] = min(last, max_limit)
-
         # eventually leads to DjangoObjectType's get_queryset (accepts queryset)
         # or a resolve_foo (does not accept queryset)
         iterable = resolver(root, info, **args)
@@ -254,7 +228,6 @@
         on_resolve = partial(
             cls.resolve_connection, connection, args, max_limit=max_limit
         )
->>>>>>> 5b145113
 
         if Promise.is_thenable(iterable):
             return Promise.resolve(iterable).then(on_resolve)
