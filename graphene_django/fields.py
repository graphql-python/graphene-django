from functools import partial, reduce

import six
from django.db.models.query import QuerySet
<<<<<<< HEAD
from graphene.types import Field, List
from graphene.relay import ConnectionField, PageInfo
from graphene.utils.get_unbound_function import get_unbound_function
from graphql_relay.connection.arrayconnection import connection_from_list_slice
from promise import Promise
=======
from graphql_relay.connection.arrayconnection import connection_from_list_slice
from promise import Promise

from graphene import NonNull
from graphene.relay import ConnectionField, PageInfo
from graphene.types import Field, List
>>>>>>> fba6de41

from .settings import graphene_settings
from .utils import maybe_queryset, auth_resolver


class DjangoListField(Field):
    def __init__(self, _type, *args, **kwargs):
        from .types import DjangoObjectType

        if isinstance(_type, NonNull):
            _type = _type.of_type

        # Django would never return a Set of None  vvvvvvv
        super(DjangoListField, self).__init__(List(NonNull(_type)), *args, **kwargs)

        assert issubclass(
            self._underlying_type, DjangoObjectType
        ), "DjangoListField only accepts DjangoObjectType types"

    @property
    def _underlying_type(self):
        _type = self._type
        while hasattr(_type, "of_type"):
            _type = _type.of_type
        return _type

    @property
    def model(self):
        return self._underlying_type._meta.model

    @staticmethod
    def list_resolver(django_object_type, resolver, root, info, **args):
        queryset = maybe_queryset(resolver(root, info, **args))
        if queryset is None:
            # Default to Django Model queryset
            # N.B. This happens if DjangoListField is used in the top level Query object
            model_manager = django_object_type._meta.model.objects
            queryset = maybe_queryset(
                django_object_type.get_queryset(model_manager, info)
            )
        return queryset

    def get_resolver(self, parent_resolver):
        _type = self.type
        if isinstance(_type, NonNull):
            _type = _type.of_type
        django_object_type = _type.of_type.of_type
        return partial(self.list_resolver, django_object_type, parent_resolver)


class DjangoConnectionField(ConnectionField):
    def __init__(self, *args, **kwargs):
        self.on = kwargs.pop("on", False)
        self.max_limit = kwargs.pop(
            "max_limit", graphene_settings.RELAY_CONNECTION_MAX_LIMIT
        )
        self.enforce_first_or_last = kwargs.pop(
            "enforce_first_or_last",
            graphene_settings.RELAY_CONNECTION_ENFORCE_FIRST_OR_LAST,
        )
        super(DjangoConnectionField, self).__init__(*args, **kwargs)

    @property
    def type(self):
        from .types import DjangoObjectType

        _type = super(ConnectionField, self).type
        non_null = False
        if isinstance(_type, NonNull):
            _type = _type.of_type
            non_null = True
        assert issubclass(
            _type, DjangoObjectType
        ), "DjangoConnectionField only accepts DjangoObjectType types"
        assert _type._meta.connection, "The type {} doesn't have a connection".format(
            _type.__name__
        )
        connection_type = _type._meta.connection
        if non_null:
            return NonNull(connection_type)
        return connection_type

    @property
    def connection_type(self):
        type = self.type
        if isinstance(type, NonNull):
            return type.of_type
        return type

    @property
    def node_type(self):
        return self.connection_type._meta.node

    @property
    def model(self):
        return self.node_type._meta.model

    def get_manager(self):
        if self.on:
            return getattr(self.model, self.on)
        else:
            return self.model._default_manager

    @classmethod
    def resolve_queryset(cls, connection, queryset, info, args):
        # queryset is the resolved iterable from ObjectType
        return connection._meta.node.get_queryset(queryset, info)

    @classmethod
    def resolve_connection(cls, connection, args, iterable):
        iterable = maybe_queryset(iterable)
        if isinstance(iterable, QuerySet):
            _len = iterable.count()
        else:
            _len = len(iterable)
        connection = connection_from_list_slice(
            iterable,
            args,
            slice_start=0,
            list_length=_len,
            list_slice_length=_len,
            connection_type=connection,
            edge_type=connection.Edge,
            pageinfo_type=PageInfo,
        )
        connection.iterable = iterable
        connection.length = _len
        return connection

    @classmethod
    def connection_resolver(
        cls,
        resolver,
        connection,
        default_manager,
        queryset_resolver,
        max_limit,
        enforce_first_or_last,
        root,
        info,
        **args
    ):
        first = args.get("first")
        last = args.get("last")

        if enforce_first_or_last:
            assert first or last, (
                "You must provide a `first` or `last` value to properly paginate the `{}` connection."
            ).format(info.field_name)

        if max_limit:
            if first:
                assert first <= max_limit, (
                    "Requesting {} records on the `{}` connection exceeds the `first` limit of {} records."
                ).format(first, info.field_name, max_limit)
                args["first"] = min(first, max_limit)

            if last:
                assert last <= max_limit, (
                    "Requesting {} records on the `{}` connection exceeds the `last` limit of {} records."
                ).format(last, info.field_name, max_limit)
                args["last"] = min(last, max_limit)

        # eventually leads to DjangoObjectType's get_queryset (accepts queryset)
        # or a resolve_foo (does not accept queryset)
        iterable = resolver(root, info, **args)
        if iterable is None:
            iterable = default_manager
        # thus the iterable gets refiltered by resolve_queryset
        # but iterable might be promise
        iterable = queryset_resolver(connection, iterable, info, args)
        on_resolve = partial(cls.resolve_connection, connection, args)

        if Promise.is_thenable(iterable):
            return Promise.resolve(iterable).then(on_resolve)

        return on_resolve(iterable)

    def get_resolver(self, parent_resolver):
        return partial(
            self.connection_resolver,
            parent_resolver,
            self.connection_type,
            self.get_manager(),
            self.get_queryset_resolver(),
            self.max_limit,
            self.enforce_first_or_last,
        )

<<<<<<< HEAD

class DjangoField(Field):
    """Class to manage permission for fields"""

    def __init__(self, type, permissions=(), permissions_resolver=auth_resolver, *args, **kwargs):
        """Get permissions to access a field"""
        super(DjangoField, self).__init__(type, *args, **kwargs)
        self.permissions = permissions
        self.permissions_resolver = permissions_resolver

    def get_resolver(self, parent_resolver):
        """Intercept resolver to analyse permissions"""
        parent_resolver = super(DjangoField, self).get_resolver(parent_resolver)
        if self.permissions:
            return partial(get_unbound_function(self.permissions_resolver), parent_resolver, self.permissions, None,
                           None, True)
        return parent_resolver


class DataLoaderField(DjangoField):
    """Class to manage access to data-loader when resolve the field"""

    def __init__(self, type, data_loader, source_loader, load_many=False, *args, **kwargs):
        """
        Initialization of data-loader to resolve field
        :param data_loader: data-loader to resolve field
        :param source_loader:  field to obtain the key for data-loading
        :param load_many: Whether the resolver should try tu obtain one element or multiple elements
        :param kwargs: Extra arguments
        """
        self.data_loader = data_loader
        self.source_loader = source_loader
        self.load_many = load_many

        super(DataLoaderField, self).__init__(type, *args, **kwargs)

        # If no resolver is explicitly provided, use dataloader
        self.resolver = self.resolver or self.resolver_data_loader

    def resolver_data_loader(self, root, info, *args, **kwargs):
        """Resolve field through dataloader"""
        if root:
            source_loader = reduce(lambda x, y: getattr(x, y), self.source_loader.split('.'), root)
        else:
            source_loader = kwargs.get(self.source_loader)

        if self.load_many:
            return self.data_loader.load_many(source_loader)
        if source_loader:
            return self.data_loader.load(source_loader)
        return None
=======
    def get_queryset_resolver(self):
        return self.resolve_queryset
>>>>>>> fba6de41
<|MERGE_RESOLUTION|>--- conflicted
+++ resolved
@@ -2,20 +2,13 @@
 
 import six
 from django.db.models.query import QuerySet
-<<<<<<< HEAD
 from graphene.types import Field, List
+
+from graphene import NonNull
 from graphene.relay import ConnectionField, PageInfo
 from graphene.utils.get_unbound_function import get_unbound_function
 from graphql_relay.connection.arrayconnection import connection_from_list_slice
 from promise import Promise
-=======
-from graphql_relay.connection.arrayconnection import connection_from_list_slice
-from promise import Promise
-
-from graphene import NonNull
-from graphene.relay import ConnectionField, PageInfo
-from graphene.types import Field, List
->>>>>>> fba6de41
 
 from .settings import graphene_settings
 from .utils import maybe_queryset, auth_resolver
@@ -205,7 +198,9 @@
             self.enforce_first_or_last,
         )
 
-<<<<<<< HEAD
+    def get_queryset_resolver(self):
+        return self.resolve_queryset
+
 
 class DjangoField(Field):
     """Class to manage permission for fields"""
@@ -256,8 +251,4 @@
             return self.data_loader.load_many(source_loader)
         if source_loader:
             return self.data_loader.load(source_loader)
-        return None
-=======
-    def get_queryset_resolver(self):
-        return self.resolve_queryset
->>>>>>> fba6de41
+        return None