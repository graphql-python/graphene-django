import base64
import datetime

import pytest
from django.db import models
from django.db.models import Q
from django.utils.functional import SimpleLazyObject
from graphql_relay import to_global_id
from pytest import raises
from asgiref.sync import sync_to_async, async_to_sync

import graphene
from graphene.relay import Node

from ..compat import IntegerRangeField, MissingType
from ..fields import DjangoConnectionField
from ..types import DjangoObjectType
from ..utils import DJANGO_FILTER_INSTALLED
<<<<<<< HEAD
from .models import Article, CNNReporter, Film, FilmDetails, Person, Pet, Reporter
from .async_test_helper import assert_async_result_equal
=======
from .models import (
    APNewsReporter,
    Article,
    CNNReporter,
    Film,
    FilmDetails,
    Person,
    Pet,
    Reporter,
)
>>>>>>> 4ac3f3f4


def test_should_query_only_fields():
    with raises(Exception):

        class ReporterType(DjangoObjectType):
            class Meta:
                model = Reporter
                fields = ("articles",)

        schema = graphene.Schema(query=ReporterType)
        query = """
            query ReporterQuery {
              articles
            }
        """
        result = schema.execute(query)
        assert not result.errors
        assert_async_result_equal(schema, query, result)


def test_should_query_simplelazy_objects():
    class ReporterType(DjangoObjectType):
        class Meta:
            model = Reporter
            fields = ("id",)

    class Query(graphene.ObjectType):
        reporter = graphene.Field(ReporterType)

        def resolve_reporter(self, info):
            return SimpleLazyObject(lambda: Reporter(id=1))

    schema = graphene.Schema(query=Query)
    query = """
        query {
          reporter {
            id
          }
        }
    """
    result = schema.execute(query)
    assert not result.errors
    assert result.data == {"reporter": {"id": "1"}}
    assert_async_result_equal(schema, query, result)


def test_should_query_wrapped_simplelazy_objects():
    class ReporterType(DjangoObjectType):
        class Meta:
            model = Reporter
            fields = ("id",)

    class Query(graphene.ObjectType):
        reporter = graphene.Field(ReporterType)

        def resolve_reporter(self, info):
            return SimpleLazyObject(lambda: SimpleLazyObject(lambda: Reporter(id=1)))

    schema = graphene.Schema(query=Query)
    query = """
        query {
          reporter {
            id
          }
        }
    """
    result = schema.execute(query)
    assert not result.errors
    assert result.data == {"reporter": {"id": "1"}}
    assert_async_result_equal(schema, query, result)


def test_should_query_well():
    class ReporterType(DjangoObjectType):
        class Meta:
            model = Reporter
            fields = "__all__"

    class Query(graphene.ObjectType):
        reporter = graphene.Field(ReporterType)

        def resolve_reporter(self, info):
            return Reporter(first_name="ABA", last_name="X")

    query = """
        query ReporterQuery {
          reporter {
            firstName,
            lastName,
            email
          }
        }
    """
    expected = {"reporter": {"firstName": "ABA", "lastName": "X", "email": ""}}
    schema = graphene.Schema(query=Query)
    result = schema.execute(query)
    assert not result.errors
    assert result.data == expected
    assert_async_result_equal(schema, query, result)


@pytest.mark.skipif(IntegerRangeField is MissingType, reason="RangeField should exist")
def test_should_query_postgres_fields():
    from django.contrib.postgres.fields import (
        ArrayField,
        HStoreField,
        IntegerRangeField,
    )

    class Event(models.Model):
        ages = IntegerRangeField(help_text="The age ranges")
        data = models.JSONField(help_text="Data")
        store = HStoreField()
        tags = ArrayField(models.CharField(max_length=50))

    class EventType(DjangoObjectType):
        class Meta:
            model = Event
            fields = "__all__"

    class Query(graphene.ObjectType):
        event = graphene.Field(EventType)

        def resolve_event(self, info):
            return Event(
                ages=(0, 10),
                data={"angry_babies": True},
                store={"h": "store"},
                tags=["child", "angry", "babies"],
            )

    schema = graphene.Schema(query=Query)
    query = """
        query myQuery {
          event {
            ages
            tags
            data
            store
          }
        }
    """
    expected = {
        "event": {
            "ages": [0, 10],
            "tags": ["child", "angry", "babies"],
            "data": '{"angry_babies": true}',
            "store": '{"h": "store"}',
        }
    }
    result = schema.execute(query)
    assert not result.errors
    assert result.data == expected
    assert_async_result_equal(schema, query, result)


def test_should_node():
    class ReporterNode(DjangoObjectType):
        class Meta:
            model = Reporter
            interfaces = (Node,)
            fields = "__all__"

        @classmethod
        def get_node(cls, info, id):
            return Reporter(id=2, first_name="Cookie Monster")

        def resolve_articles(self, info, **args):
            return [Article(headline="Hi!")]

    class ArticleNode(DjangoObjectType):
        class Meta:
            model = Article
            interfaces = (Node,)
            fields = "__all__"

        @classmethod
        def get_node(cls, info, id):
            return Article(
                id=1, headline="Article node", pub_date=datetime.date(2002, 3, 11)
            )

    class Query(graphene.ObjectType):
        node = Node.Field()
        reporter = graphene.Field(ReporterNode)
        article = graphene.Field(ArticleNode)

        def resolve_reporter(self, info):
            return Reporter(id=1, first_name="ABA", last_name="X")

    query = """
        query ReporterQuery {
          reporter {
            id,
            firstName,
            articles {
              edges {
                node {
                  headline
                }
              }
            }
            lastName,
            email
          }
          myArticle: node(id:"QXJ0aWNsZU5vZGU6MQ==") {
            id
            ... on ReporterNode {
                firstName
            }
            ... on ArticleNode {
                headline
                pubDate
            }
          }
        }
    """
    expected = {
        "reporter": {
            "id": "UmVwb3J0ZXJOb2RlOjE=",
            "firstName": "ABA",
            "lastName": "X",
            "email": "",
            "articles": {"edges": [{"node": {"headline": "Hi!"}}]},
        },
        "myArticle": {
            "id": "QXJ0aWNsZU5vZGU6MQ==",
            "headline": "Article node",
            "pubDate": "2002-03-11",
        },
    }
    schema = graphene.Schema(query=Query)
    result = schema.execute(query)
    assert not result.errors
    assert result.data == expected
    assert_async_result_equal(schema, query, result)


def test_should_query_onetoone_fields():
    film = Film.objects.create(id=1)
    film_details = FilmDetails.objects.create(id=1, film=film)

    class FilmNode(DjangoObjectType):
        class Meta:
            model = Film
            interfaces = (Node,)
            fields = "__all__"

    class FilmDetailsNode(DjangoObjectType):
        class Meta:
            model = FilmDetails
            interfaces = (Node,)
            fields = "__all__"

    class Query(graphene.ObjectType):
        film = graphene.Field(FilmNode)
        film_details = graphene.Field(FilmDetailsNode)

        def resolve_film(root, info):
            return film

        def resolve_film_details(root, info):
            return film_details

    query = """
        query FilmQuery {
          filmDetails {
            id
            film {
              id
            }
          }
          film {
            id
            details {
              id
            }
          }
        }
    """
    expected = {
        "filmDetails": {
            "id": "RmlsbURldGFpbHNOb2RlOjE=",
            "film": {"id": "RmlsbU5vZGU6MQ=="},
        },
        "film": {
            "id": "RmlsbU5vZGU6MQ==",
            "details": {"id": "RmlsbURldGFpbHNOb2RlOjE="},
        },
    }
    schema = graphene.Schema(query=Query)
    result = schema.execute(query)
    assert not result.errors
    assert result.data == expected
    assert_async_result_equal(schema, query, result)


def test_should_query_connectionfields():
    class ReporterType(DjangoObjectType):
        class Meta:
            model = Reporter
            interfaces = (Node,)
            fields = ("articles",)

    class Query(graphene.ObjectType):
        all_reporters = DjangoConnectionField(ReporterType)

        def resolve_all_reporters(self, info, **args):
            return [Reporter(id=1)]

    schema = graphene.Schema(query=Query)
    query = """
        query ReporterConnectionQuery {
          allReporters {
            pageInfo {
              hasNextPage
            }
            edges {
              node {
                id
              }
            }
          }
        }
    """
    result = schema.execute(query)
    assert not result.errors
    assert result.data == {
        "allReporters": {
            "pageInfo": {"hasNextPage": False},
            "edges": [{"node": {"id": "UmVwb3J0ZXJUeXBlOjE="}}],
        }
    }
    assert_async_result_equal(schema, query, result)


def test_should_keep_annotations():
    from django.db.models import Avg, Count

    class ReporterType(DjangoObjectType):
        class Meta:
            model = Reporter
            interfaces = (Node,)
            fields = ("articles",)

    class ArticleType(DjangoObjectType):
        class Meta:
            model = Article
            interfaces = (Node,)
            fields = "__all__"
            filter_fields = ("lang",)

    class Query(graphene.ObjectType):
        all_reporters = DjangoConnectionField(ReporterType)
        all_articles = DjangoConnectionField(ArticleType)

        def resolve_all_reporters(self, info, **args):
            return Reporter.objects.annotate(articles_c=Count("articles")).order_by(
                "articles_c"
            )

        def resolve_all_articles(self, info, **args):
            return Article.objects.annotate(import_avg=Avg("importance")).order_by(
                "import_avg"
            )

    schema = graphene.Schema(query=Query)
    query = """
        query ReporterConnectionQuery {
          allReporters {
            pageInfo {
              hasNextPage
            }
            edges {
              node {
                id
              }
            }
          }
          allArticles {
            pageInfo {
              hasNextPage
            }
            edges {
              node {
                id
              }
            }
          }
        }
    """
    result = schema.execute(query)
    assert not result.errors
    assert_async_result_equal(schema, query, result)


@pytest.mark.skipif(
    not DJANGO_FILTER_INSTALLED, reason="django-filter should be installed"
)
def test_should_query_node_filtering():
    class ReporterType(DjangoObjectType):
        class Meta:
            model = Reporter
            interfaces = (Node,)
            fields = "__all__"

    class ArticleType(DjangoObjectType):
        class Meta:
            model = Article
            interfaces = (Node,)
            fields = "__all__"
            filter_fields = ("lang",)
            convert_choices_to_enum = False

    class Query(graphene.ObjectType):
        all_reporters = DjangoConnectionField(ReporterType)

    r = Reporter.objects.create(
        first_name="John", last_name="Doe", email="johndoe@example.com", a_choice=1
    )
    Article.objects.create(
        headline="Article Node 1",
        pub_date=datetime.date.today(),
        pub_date_time=datetime.datetime.now(),
        reporter=r,
        editor=r,
        lang="es",
    )
    Article.objects.create(
        headline="Article Node 2",
        pub_date=datetime.date.today(),
        pub_date_time=datetime.datetime.now(),
        reporter=r,
        editor=r,
        lang="en",
    )

    schema = graphene.Schema(query=Query)
    query = """
        query NodeFilteringQuery {
            allReporters {
                edges {
                    node {
                        id
                        articles(lang: "es") {
                            edges {
                                node {
                                    id
                                }
                            }
                        }
                    }
                }
            }
        }
    """

    expected = {
        "allReporters": {
            "edges": [
                {
                    "node": {
                        "id": "UmVwb3J0ZXJUeXBlOjE=",
                        "articles": {
                            "edges": [{"node": {"id": "QXJ0aWNsZVR5cGU6MQ=="}}]
                        },
                    }
                }
            ]
        }
    }

    result = schema.execute(query)
    assert not result.errors
    assert result.data == expected
    assert_async_result_equal(schema, query, result)


@pytest.mark.skipif(
    not DJANGO_FILTER_INSTALLED, reason="django-filter should be installed"
)
def test_should_query_node_filtering_with_distinct_queryset():
    class FilmType(DjangoObjectType):
        class Meta:
            model = Film
            interfaces = (Node,)
            fields = "__all__"
            filter_fields = ("genre",)

    class Query(graphene.ObjectType):
        films = DjangoConnectionField(FilmType)

        # def resolve_all_reporters_with_berlin_films(self, args, context, info):
        #    return Reporter.objects.filter(Q(films__film__location__contains="Berlin") | Q(a_choice=1))

        def resolve_films(self, info, **args):
            return Film.objects.filter(
                Q(details__location__contains="Berlin") | Q(genre__in=["ot"])
            ).distinct()

    f = Film.objects.create()
    FilmDetails.objects.create(location="Berlin", film=f)

    schema = graphene.Schema(query=Query)
    query = """
        query NodeFilteringQuery {
            films {
                edges {
                    node {
                        genre
                    }
                }
            }
        }
    """

    expected = {"films": {"edges": [{"node": {"genre": "OT"}}]}}

    result = schema.execute(query)
    assert not result.errors
    assert result.data == expected
    assert_async_result_equal(schema, query, result)


@pytest.mark.skipif(
    not DJANGO_FILTER_INSTALLED, reason="django-filter should be installed"
)
def test_should_query_node_multiple_filtering():
    class ReporterType(DjangoObjectType):
        class Meta:
            model = Reporter
            interfaces = (Node,)
            fields = "__all__"

    class ArticleType(DjangoObjectType):
        class Meta:
            model = Article
            interfaces = (Node,)
            fields = "__all__"
            filter_fields = ("lang", "headline")
            convert_choices_to_enum = False

    class Query(graphene.ObjectType):
        all_reporters = DjangoConnectionField(ReporterType)

    r = Reporter.objects.create(
        first_name="John", last_name="Doe", email="johndoe@example.com", a_choice=1
    )
    Article.objects.create(
        headline="Article Node 1",
        pub_date=datetime.date.today(),
        pub_date_time=datetime.datetime.now(),
        reporter=r,
        editor=r,
        lang="es",
    )
    Article.objects.create(
        headline="Article Node 2",
        pub_date=datetime.date.today(),
        pub_date_time=datetime.datetime.now(),
        reporter=r,
        editor=r,
        lang="es",
    )
    Article.objects.create(
        headline="Article Node 3",
        pub_date=datetime.date.today(),
        pub_date_time=datetime.datetime.now(),
        reporter=r,
        editor=r,
        lang="en",
    )

    schema = graphene.Schema(query=Query)
    query = """
        query NodeFilteringQuery {
            allReporters {
                edges {
                    node {
                        id
                        articles(lang: "es", headline: "Article Node 1") {
                            edges {
                                node {
                                    id
                                }
                            }
                        }
                    }
                }
            }
        }
    """

    expected = {
        "allReporters": {
            "edges": [
                {
                    "node": {
                        "id": "UmVwb3J0ZXJUeXBlOjE=",
                        "articles": {
                            "edges": [{"node": {"id": "QXJ0aWNsZVR5cGU6MQ=="}}]
                        },
                    }
                }
            ]
        }
    }

    result = schema.execute(query)
    assert not result.errors
    assert result.data == expected
    assert_async_result_equal(schema, query, result)


def test_should_enforce_first_or_last(graphene_settings):
    graphene_settings.RELAY_CONNECTION_ENFORCE_FIRST_OR_LAST = True

    class ReporterType(DjangoObjectType):
        class Meta:
            model = Reporter
            interfaces = (Node,)
            fields = "__all__"

    class Query(graphene.ObjectType):
        all_reporters = DjangoConnectionField(ReporterType)

    Reporter.objects.create(
        first_name="John", last_name="Doe", email="johndoe@example.com", a_choice=1
    )

    schema = graphene.Schema(query=Query)
    query = """
        query NodeFilteringQuery {
            allReporters {
                edges {
                    node {
                        id
                    }
                }
            }
        }
    """

    expected = {"allReporters": None}

    result = schema.execute(query)
    assert len(result.errors) == 1
    assert str(result.errors[0]).startswith(
        "You must provide a `first` or `last` value to properly "
        "paginate the `allReporters` connection.\n"
    )
    assert result.data == expected
    assert_async_result_equal(schema, query, result)


def test_should_error_if_first_is_greater_than_max(graphene_settings):
    graphene_settings.RELAY_CONNECTION_MAX_LIMIT = 100

    class ReporterType(DjangoObjectType):
        class Meta:
            model = Reporter
            interfaces = (Node,)
            fields = "__all__"

    class Query(graphene.ObjectType):
        all_reporters = DjangoConnectionField(ReporterType)

    assert Query.all_reporters.max_limit == 100

    Reporter.objects.create(
        first_name="John", last_name="Doe", email="johndoe@example.com", a_choice=1
    )

    schema = graphene.Schema(query=Query)
    query = """
        query NodeFilteringQuery {
            allReporters(first: 101) {
                edges {
                    node {
                        id
                    }
                }
            }
        }
    """

    expected = {"allReporters": None}

    result = schema.execute(query)
    assert len(result.errors) == 1
    assert str(result.errors[0]).startswith(
        "Requesting 101 records on the `allReporters` connection "
        "exceeds the `first` limit of 100 records.\n"
    )
    assert result.data == expected
    assert_async_result_equal(schema, query, result)


def test_should_error_if_last_is_greater_than_max(graphene_settings):
    graphene_settings.RELAY_CONNECTION_MAX_LIMIT = 100

    class ReporterType(DjangoObjectType):
        class Meta:
            model = Reporter
            interfaces = (Node,)
            fields = "__all__"

    class Query(graphene.ObjectType):
        all_reporters = DjangoConnectionField(ReporterType)

    assert Query.all_reporters.max_limit == 100

    Reporter.objects.create(
        first_name="John", last_name="Doe", email="johndoe@example.com", a_choice=1
    )

    schema = graphene.Schema(query=Query)
    query = """
        query NodeFilteringQuery {
            allReporters(last: 101) {
                edges {
                    node {
                        id
                    }
                }
            }
        }
    """

    expected = {"allReporters": None}

    result = schema.execute(query)
    assert len(result.errors) == 1
    assert str(result.errors[0]).startswith(
        "Requesting 101 records on the `allReporters` connection "
        "exceeds the `last` limit of 100 records.\n"
    )
    assert result.data == expected
    assert_async_result_equal(schema, query, result)


def test_should_query_promise_connectionfields():
    from promise import Promise

    class ReporterType(DjangoObjectType):
        class Meta:
            model = Reporter
            interfaces = (Node,)
            fields = "__all__"

    class Query(graphene.ObjectType):
        all_reporters = DjangoConnectionField(ReporterType)

        def resolve_all_reporters(self, info, **args):
            return Promise.resolve([Reporter(id=1)]).get()

    schema = graphene.Schema(query=Query)
    query = """
        query ReporterPromiseConnectionQuery {
            allReporters(first: 1) {
                edges {
                    node {
                        id
                    }
                }
            }
        }
    """

    expected = {"allReporters": {"edges": [{"node": {"id": "UmVwb3J0ZXJUeXBlOjE="}}]}}

    result = schema.execute(query)
    assert not result.errors
    assert result.data == expected
    assert_async_result_equal(schema, query, result)


def test_should_query_connectionfields_with_last():
    Reporter.objects.create(
        first_name="John", last_name="Doe", email="johndoe@example.com", a_choice=1
    )

    class ReporterType(DjangoObjectType):
        class Meta:
            model = Reporter
            interfaces = (Node,)
            fields = "__all__"

    class Query(graphene.ObjectType):
        all_reporters = DjangoConnectionField(ReporterType)

        def resolve_all_reporters(self, info, **args):
            return Reporter.objects.all()

    schema = graphene.Schema(query=Query)
    query = """
        query ReporterLastQuery {
            allReporters(last: 1) {
                edges {
                    node {
                        id
                    }
                }
            }
        }
    """

    expected = {"allReporters": {"edges": [{"node": {"id": "UmVwb3J0ZXJUeXBlOjE="}}]}}

    result = schema.execute(query)
    assert not result.errors
    assert result.data == expected
    assert_async_result_equal(schema, query, result)


def test_should_query_connectionfields_with_manager():
    Reporter.objects.create(
        first_name="John", last_name="Doe", email="johndoe@example.com", a_choice=1
    )

    Reporter.objects.create(
        first_name="John", last_name="NotDoe", email="johndoe@example.com", a_choice=1
    )

    class ReporterType(DjangoObjectType):
        class Meta:
            model = Reporter
            interfaces = (Node,)
            fields = "__all__"

    class Query(graphene.ObjectType):
        all_reporters = DjangoConnectionField(ReporterType, on="doe_objects")

        def resolve_all_reporters(self, info, **args):
            return Reporter.objects.all()

    schema = graphene.Schema(query=Query)
    query = """
        query ReporterLastQuery {
            allReporters(first: 1) {
                edges {
                    node {
                        id
                    }
                }
            }
        }
    """

    expected = {"allReporters": {"edges": [{"node": {"id": "UmVwb3J0ZXJUeXBlOjE="}}]}}

    result = schema.execute(query)
    assert not result.errors
    assert result.data == expected
    assert_async_result_equal(schema, query, result)


def test_should_query_dataloader_fields():
    from promise import Promise
    from promise.dataloader import DataLoader

    def article_batch_load_fn(keys):
        queryset = Article.objects.filter(reporter_id__in=keys)
        return Promise.resolve(
            [
                [article for article in queryset if article.reporter_id == id]
                for id in keys
            ]
        )

    article_loader = DataLoader(article_batch_load_fn)

    class ArticleType(DjangoObjectType):
        class Meta:
            model = Article
            interfaces = (Node,)
            fields = "__all__"

    class ReporterType(DjangoObjectType):
        class Meta:
            model = Reporter
            interfaces = (Node,)
            use_connection = True
            fields = "__all__"

        articles = DjangoConnectionField(ArticleType)

        def resolve_articles(self, info, **args):
            return article_loader.load(self.id).get()

    class Query(graphene.ObjectType):
        all_reporters = DjangoConnectionField(ReporterType)

    r = Reporter.objects.create(
        first_name="John", last_name="Doe", email="johndoe@example.com", a_choice=1
    )

    Article.objects.create(
        headline="Article Node 1",
        pub_date=datetime.date.today(),
        pub_date_time=datetime.datetime.now(),
        reporter=r,
        editor=r,
        lang="es",
    )
    Article.objects.create(
        headline="Article Node 2",
        pub_date=datetime.date.today(),
        pub_date_time=datetime.datetime.now(),
        reporter=r,
        editor=r,
        lang="en",
    )

    schema = graphene.Schema(query=Query)
    query = """
        query ReporterPromiseConnectionQuery {
            allReporters(first: 1) {
                edges {
                    node {
                        id
                        articles(first: 2) {
                            edges {
                                node {
                                    headline
                                }
                            }
                        }
                    }
                }
            }
        }
    """

    expected = {
        "allReporters": {
            "edges": [
                {
                    "node": {
                        "id": "UmVwb3J0ZXJUeXBlOjE=",
                        "articles": {
                            "edges": [
                                {"node": {"headline": "Article Node 1"}},
                                {"node": {"headline": "Article Node 2"}},
                            ]
                        },
                    }
                }
            ]
        }
    }

    result = schema.execute(query)
    assert not result.errors
    assert result.data == expected


def test_should_query_dataloader_fields_async():
    from promise import Promise
    from promise.dataloader import DataLoader

    def article_batch_load_fn(keys):
        queryset = Article.objects.filter(reporter_id__in=keys)
        return Promise.resolve(
            [
                [article for article in queryset if article.reporter_id == id]
                for id in keys
            ]
        )

    article_loader = DataLoader(article_batch_load_fn)

    class ArticleType(DjangoObjectType):
        class Meta:
            model = Article
            interfaces = (Node,)
            fields = "__all__"

    class ReporterType(DjangoObjectType):
        class Meta:
            model = Reporter
            interfaces = (Node,)
            use_connection = True
            fields = "__all__"

        articles = DjangoConnectionField(ArticleType)

        def resolve_articles(self, info, **args):
            return article_loader.load(self.id).get()

    class Query(graphene.ObjectType):
        all_reporters = DjangoConnectionField(ReporterType)

    r = Reporter.objects.create(
        first_name="John", last_name="Doe", email="johndoe@example.com", a_choice=1
    )

    Article.objects.create(
        headline="Article Node 1",
        pub_date=datetime.date.today(),
        pub_date_time=datetime.datetime.now(),
        reporter=r,
        editor=r,
        lang="es",
    )
    Article.objects.create(
        headline="Article Node 2",
        pub_date=datetime.date.today(),
        pub_date_time=datetime.datetime.now(),
        reporter=r,
        editor=r,
        lang="en",
    )

    schema = graphene.Schema(query=Query)
    query = """
        query ReporterPromiseConnectionQuery {
            allReporters(first: 1) {
                edges {
                    node {
                        id
                        articles(first: 2) {
                            edges {
                                node {
                                    headline
                                }
                            }
                        }
                    }
                }
            }
        }
    """

    expected = {
        "allReporters": {
            "edges": [
                {
                    "node": {
                        "id": "UmVwb3J0ZXJUeXBlOjE=",
                        "articles": {
                            "edges": [
                                {"node": {"headline": "Article Node 1"}},
                                {"node": {"headline": "Article Node 2"}},
                            ]
                        },
                    }
                }
            ]
        }
    }

    result = async_to_sync(schema.execute_async)(query)
    assert not result.errors
    assert result.data == expected


def test_should_handle_inherited_choices():
    class BaseModel(models.Model):
        choice_field = models.IntegerField(choices=((0, "zero"), (1, "one")))

    class ChildModel(BaseModel):
        class Meta:
            proxy = True

    class BaseType(DjangoObjectType):
        class Meta:
            model = BaseModel
            fields = "__all__"

    class ChildType(DjangoObjectType):
        class Meta:
            model = ChildModel
            fields = "__all__"

    class Query(graphene.ObjectType):
        base = graphene.Field(BaseType)
        child = graphene.Field(ChildType)

    schema = graphene.Schema(query=Query)
    query = """
        query {
          child {
            choiceField
          }
        }
    """
    result = schema.execute(query)
    assert not result.errors


def test_proxy_model_support():
    """
    This test asserts that we can query for all Reporters and proxied Reporters.
    """

    class ReporterType(DjangoObjectType):
        class Meta:
            model = Reporter
            interfaces = (Node,)
            use_connection = True
            fields = "__all__"

    class CNNReporterType(DjangoObjectType):
        class Meta:
            model = CNNReporter
            interfaces = (Node,)
            use_connection = True
            fields = "__all__"

    reporter = Reporter.objects.create(
        first_name="John", last_name="Doe", email="johndoe@example.com", a_choice=1
    )

    cnn_reporter = CNNReporter.objects.create(
        first_name="Some",
        last_name="Guy",
        email="someguy@cnn.com",
        a_choice=1,
        reporter_type=2,  # set this guy to be CNN
    )

    class Query(graphene.ObjectType):
        all_reporters = DjangoConnectionField(ReporterType)
        cnn_reporters = DjangoConnectionField(CNNReporterType)

    schema = graphene.Schema(query=Query)
    query = """
        query ProxyModelQuery {
            allReporters {
                edges {
                    node {
                        id
                    }
                }
            }
            cnnReporters {
                edges {
                    node {
                        id
                    }
                }
            }
        }
    """

    expected = {
        "allReporters": {
            "edges": [
                {"node": {"id": to_global_id("ReporterType", reporter.id)}},
                {"node": {"id": to_global_id("ReporterType", cnn_reporter.id)}},
            ]
        },
        "cnnReporters": {
            "edges": [
                {"node": {"id": to_global_id("CNNReporterType", cnn_reporter.id)}}
            ]
        },
    }

    result = schema.execute(query)
    assert not result.errors
    assert result.data == expected
    assert_async_result_equal(schema, query, result)


def test_model_inheritance_support_reverse_relationships():
    """
    This test asserts that we can query reverse relationships for all Reporters and proxied Reporters and multi table Reporters.
    """

    class FilmType(DjangoObjectType):
        class Meta:
            model = Film
            fields = "__all__"

    class ReporterType(DjangoObjectType):
        class Meta:
            model = Reporter
            interfaces = (Node,)
            use_connection = True
            fields = "__all__"

    class CNNReporterType(DjangoObjectType):
        class Meta:
            model = CNNReporter
            interfaces = (Node,)
            use_connection = True
            fields = "__all__"

    class APNewsReporterType(DjangoObjectType):
        class Meta:
            model = APNewsReporter
            interfaces = (Node,)
            use_connection = True
            fields = "__all__"

    film = Film.objects.create(genre="do")

    reporter = Reporter.objects.create(
        first_name="John", last_name="Doe", email="johndoe@example.com", a_choice=1
    )

    cnn_reporter = CNNReporter.objects.create(
        first_name="Some",
        last_name="Guy",
        email="someguy@cnn.com",
        a_choice=1,
        reporter_type=2,  # set this guy to be CNN
    )

    ap_news_reporter = APNewsReporter.objects.create(
        first_name="John", last_name="Doe", email="johndoe@example.com", a_choice=1
    )

    film.reporters.add(cnn_reporter, ap_news_reporter)
    film.save()

    class Query(graphene.ObjectType):
        all_reporters = DjangoConnectionField(ReporterType)
        cnn_reporters = DjangoConnectionField(CNNReporterType)
        ap_news_reporters = DjangoConnectionField(APNewsReporterType)

    schema = graphene.Schema(query=Query)
    query = """
        query ProxyModelQuery {
            allReporters {
                edges {
                    node {
                        id
                        films {
                            id
                        }
                    }
                }
            }
            cnnReporters {
                edges {
                    node {
                        id
                        films {
                            id
                        }
                    }
                }
            }
            apNewsReporters {
                edges {
                    node {
                        id
                        films {
                            id
                        }
                    }
                }
            }
        }
    """

    expected = {
        "allReporters": {
            "edges": [
                {
                    "node": {
                        "id": to_global_id("ReporterType", reporter.id),
                        "films": [],
                    },
                },
                {
                    "node": {
                        "id": to_global_id("ReporterType", cnn_reporter.id),
                        "films": [{"id": f"{film.id}"}],
                    },
                },
                {
                    "node": {
                        "id": to_global_id("ReporterType", ap_news_reporter.id),
                        "films": [{"id": f"{film.id}"}],
                    },
                },
            ]
        },
        "cnnReporters": {
            "edges": [
                {
                    "node": {
                        "id": to_global_id("CNNReporterType", cnn_reporter.id),
                        "films": [{"id": f"{film.id}"}],
                    }
                }
            ]
        },
        "apNewsReporters": {
            "edges": [
                {
                    "node": {
                        "id": to_global_id("APNewsReporterType", ap_news_reporter.id),
                        "films": [{"id": f"{film.id}"}],
                    }
                }
            ]
        },
    }

    result = schema.execute(query)
    assert result.data == expected


def test_model_inheritance_support_local_relationships():
    """
    This test asserts that we can query local relationships for all Reporters and proxied Reporters and multi table Reporters.
    """

    class PersonType(DjangoObjectType):
        class Meta:
            model = Person
            fields = "__all__"

    class ReporterType(DjangoObjectType):
        class Meta:
            model = Reporter
            interfaces = (Node,)
            use_connection = True
            fields = "__all__"

    class CNNReporterType(DjangoObjectType):
        class Meta:
            model = CNNReporter
            interfaces = (Node,)
            use_connection = True
            fields = "__all__"

    class APNewsReporterType(DjangoObjectType):
        class Meta:
            model = APNewsReporter
            interfaces = (Node,)
            use_connection = True
            fields = "__all__"

    film = Film.objects.create(genre="do")

    reporter = Reporter.objects.create(
        first_name="John", last_name="Doe", email="johndoe@example.com", a_choice=1
    )

    reporter_fan = Person.objects.create(name="Reporter Fan")

    reporter.fans.add(reporter_fan)
    reporter.save()

    cnn_reporter = CNNReporter.objects.create(
        first_name="Some",
        last_name="Guy",
        email="someguy@cnn.com",
        a_choice=1,
        reporter_type=2,  # set this guy to be CNN
    )
    cnn_fan = Person.objects.create(name="CNN Fan")
    cnn_reporter.fans.add(cnn_fan)
    cnn_reporter.save()

    ap_news_reporter = APNewsReporter.objects.create(
        first_name="John", last_name="Doe", email="johndoe@example.com", a_choice=1
    )
    ap_news_fan = Person.objects.create(name="AP News Fan")
    ap_news_reporter.fans.add(ap_news_fan)
    ap_news_reporter.save()

    film.reporters.add(cnn_reporter, ap_news_reporter)
    film.save()

    class Query(graphene.ObjectType):
        all_reporters = DjangoConnectionField(ReporterType)
        cnn_reporters = DjangoConnectionField(CNNReporterType)
        ap_news_reporters = DjangoConnectionField(APNewsReporterType)

    schema = graphene.Schema(query=Query)
    query = """
        query ProxyModelQuery {
            allReporters {
                edges {
                    node {
                        id
                        fans {
                            name
                        }
                    }
                }
            }
            cnnReporters {
                edges {
                    node {
                        id
                        fans {
                            name
                        }
                    }
                }
            }
            apNewsReporters {
                edges {
                    node {
                        id
                        fans {
                            name
                        }
                    }
                }
            }
        }
    """

    expected = {
        "allReporters": {
            "edges": [
                {
                    "node": {
                        "id": to_global_id("ReporterType", reporter.id),
                        "fans": [{"name": f"{reporter_fan.name}"}],
                    },
                },
                {
                    "node": {
                        "id": to_global_id("ReporterType", cnn_reporter.id),
                        "fans": [{"name": f"{cnn_fan.name}"}],
                    },
                },
                {
                    "node": {
                        "id": to_global_id("ReporterType", ap_news_reporter.id),
                        "fans": [{"name": f"{ap_news_fan.name}"}],
                    },
                },
            ]
        },
        "cnnReporters": {
            "edges": [
                {
                    "node": {
                        "id": to_global_id("CNNReporterType", cnn_reporter.id),
                        "fans": [{"name": f"{cnn_fan.name}"}],
                    }
                }
            ]
        },
        "apNewsReporters": {
            "edges": [
                {
                    "node": {
                        "id": to_global_id("APNewsReporterType", ap_news_reporter.id),
                        "fans": [{"name": f"{ap_news_fan.name}"}],
                    }
                }
            ]
        },
    }

    result = schema.execute(query)
    assert result.data == expected


def test_should_resolve_get_queryset_connectionfields():
    Reporter.objects.create(
        first_name="John", last_name="Doe", email="johndoe@example.com", a_choice=1
    )
    CNNReporter.objects.create(
        first_name="Some",
        last_name="Guy",
        email="someguy@cnn.com",
        a_choice=1,
        reporter_type=2,  # set this guy to be CNN
    )

    class ReporterType(DjangoObjectType):
        class Meta:
            model = Reporter
            interfaces = (Node,)
            fields = "__all__"

        @classmethod
        def get_queryset(cls, queryset, info):
            return queryset.filter(reporter_type=2)

    class Query(graphene.ObjectType):
        all_reporters = DjangoConnectionField(ReporterType)

    schema = graphene.Schema(query=Query)
    query = """
        query ReporterPromiseConnectionQuery {
            allReporters(first: 1) {
                edges {
                    node {
                        id
                    }
                }
            }
        }
    """

    expected = {"allReporters": {"edges": [{"node": {"id": "UmVwb3J0ZXJUeXBlOjI="}}]}}

    result = schema.execute(query)
    assert not result.errors
    assert result.data == expected
    assert_async_result_equal(schema, query, result)


def test_connection_should_limit_after_to_list_length():
    Reporter.objects.create(
        first_name="John", last_name="Doe", email="johndoe@example.com", a_choice=1
    )
    Reporter.objects.create(
        first_name="Some", last_name="Guy", email="someguy@cnn.com", a_choice=1
    )

    class ReporterType(DjangoObjectType):
        class Meta:
            model = Reporter
            interfaces = (Node,)
            fields = "__all__"

    class Query(graphene.ObjectType):
        all_reporters = DjangoConnectionField(ReporterType)

    schema = graphene.Schema(query=Query)
    query = """
        query ReporterPromiseConnectionQuery ($after: String) {
            allReporters(first: 1 after: $after) {
                edges {
                    node {
                        id
                    }
                }
            }
        }
    """

    after = base64.b64encode(b"arrayconnection:10").decode()
    result = schema.execute(query, variable_values={"after": after})
    expected = {"allReporters": {"edges": []}}
    assert not result.errors
    assert result.data == expected
    assert_async_result_equal(schema, query, result, variable_values=dict(after=after))


REPORTERS = [
    {
        "first_name": f"First {i}",
        "last_name": f"Last {i}",
        "email": f"johndoe+{i}@example.com",
        "a_choice": 1,
    }
    for i in range(6)
]


def test_should_return_max_limit(graphene_settings):
    graphene_settings.RELAY_CONNECTION_MAX_LIMIT = 4
    reporters = [Reporter(**kwargs) for kwargs in REPORTERS]
    Reporter.objects.bulk_create(reporters)

    class ReporterType(DjangoObjectType):
        class Meta:
            model = Reporter
            interfaces = (Node,)
            fields = "__all__"

    class Query(graphene.ObjectType):
        all_reporters = DjangoConnectionField(ReporterType)

    schema = graphene.Schema(query=Query)
    query = """
        query AllReporters {
            allReporters {
                edges {
                    node {
                        id
                    }
                }
            }
        }
    """

    result = schema.execute(query)
    assert not result.errors
    assert len(result.data["allReporters"]["edges"]) == 4
    assert_async_result_equal(schema, query, result)


def test_should_have_next_page(graphene_settings):
    graphene_settings.RELAY_CONNECTION_MAX_LIMIT = 4
    reporters = [Reporter(**kwargs) for kwargs in REPORTERS]
    Reporter.objects.bulk_create(reporters)
    db_reporters = Reporter.objects.all()

    class ReporterType(DjangoObjectType):
        class Meta:
            model = Reporter
            interfaces = (Node,)
            fields = "__all__"

    class Query(graphene.ObjectType):
        all_reporters = DjangoConnectionField(ReporterType)

    schema = graphene.Schema(query=Query)
    query = """
        query AllReporters($first: Int, $after: String) {
            allReporters(first: $first, after: $after) {
                pageInfo {
                    hasNextPage
                    endCursor
                }
                edges {
                    node {
                        id
                    }
                }
            }
        }
    """

    result = schema.execute(query, variable_values={})
    assert not result.errors
    assert len(result.data["allReporters"]["edges"]) == 4
    assert result.data["allReporters"]["pageInfo"]["hasNextPage"]
    assert_async_result_equal(schema, query, result, variable_values={})

    last_result = result.data["allReporters"]["pageInfo"]["endCursor"]
    result2 = schema.execute(query, variable_values={"first": 4, "after": last_result})
    assert not result2.errors
    assert len(result2.data["allReporters"]["edges"]) == 2
    assert not result2.data["allReporters"]["pageInfo"]["hasNextPage"]
    gql_reporters = (
        result.data["allReporters"]["edges"] + result2.data["allReporters"]["edges"]
    )

    assert {to_global_id("ReporterType", reporter.id) for reporter in db_reporters} == {
        gql_reporter["node"]["id"] for gql_reporter in gql_reporters
    }
    assert_async_result_equal(
        schema, query, result2, variable_values=dict(first=4, after=last_result)
    )


@pytest.mark.parametrize("max_limit", [100, 4])
class TestBackwardPagination:
    def setup_schema(self, graphene_settings, max_limit):
        graphene_settings.RELAY_CONNECTION_MAX_LIMIT = max_limit
        reporters = [Reporter(**kwargs) for kwargs in REPORTERS]
        Reporter.objects.bulk_create(reporters)

        class ReporterType(DjangoObjectType):
            class Meta:
                model = Reporter
                interfaces = (Node,)
                fields = "__all__"

        class Query(graphene.ObjectType):
            all_reporters = DjangoConnectionField(ReporterType)

        schema = graphene.Schema(query=Query)
        return schema

    def test_query_last(self, graphene_settings, max_limit):
        schema = self.setup_schema(graphene_settings, max_limit=max_limit)
        query = """
            query {
                allReporters(last: 3) {
                    edges {
                        node {
                            firstName
                        }
                    }
                }
            }
        """

        result = schema.execute(query)
        assert not result.errors
        assert len(result.data["allReporters"]["edges"]) == 3
        assert [
            e["node"]["firstName"] for e in result.data["allReporters"]["edges"]
        ] == ["First 3", "First 4", "First 5"]
        assert_async_result_equal(schema, query, result)

    def test_query_first_and_last(self, graphene_settings, max_limit):
        schema = self.setup_schema(graphene_settings, max_limit=max_limit)
        query = """
            query {
                allReporters(first: 4, last: 3) {
                    edges {
                        node {
                            firstName
                        }
                    }
                }
            }
        """

        result = schema.execute(query)
        assert not result.errors
        assert len(result.data["allReporters"]["edges"]) == 3
        assert [
            e["node"]["firstName"] for e in result.data["allReporters"]["edges"]
        ] == ["First 1", "First 2", "First 3"]
        assert_async_result_equal(schema, query, result)

    def test_query_first_last_and_after(self, graphene_settings, max_limit):
        schema = self.setup_schema(graphene_settings, max_limit=max_limit)
        query = """
            query queryAfter($after: String) {
                allReporters(first: 4, last: 3, after: $after) {
                    edges {
                        node {
                            firstName
                        }
                    }
                }
            }
        """

        after = base64.b64encode(b"arrayconnection:0").decode()
        result = schema.execute(
<<<<<<< HEAD
            query,
            variable_values=dict(after=after),
=======
            query_first_last_and_after,
            variable_values={"after": after},
>>>>>>> 4ac3f3f4
        )
        assert not result.errors
        assert len(result.data["allReporters"]["edges"]) == 3
        assert [
            e["node"]["firstName"] for e in result.data["allReporters"]["edges"]
        ] == ["First 2", "First 3", "First 4"]
        assert_async_result_equal(
            schema, query, result, variable_values=dict(after=after)
        )

    def test_query_last_and_before(self, graphene_settings, max_limit):
        schema = self.setup_schema(graphene_settings, max_limit=max_limit)
        query = """
            query queryAfter($before: String) {
                allReporters(last: 1, before: $before) {
                    edges {
                        node {
                            firstName
                        }
                    }
                }
            }
        """

        result = schema.execute(
            query,
        )
        assert not result.errors
        assert len(result.data["allReporters"]["edges"]) == 1
        assert result.data["allReporters"]["edges"][0]["node"]["firstName"] == "First 5"
        assert_async_result_equal(schema, query, result)

        before = base64.b64encode(b"arrayconnection:5").decode()
        result = schema.execute(
<<<<<<< HEAD
            query,
            variable_values=dict(before=before),
=======
            query_first_last_and_after,
            variable_values={"before": before},
>>>>>>> 4ac3f3f4
        )
        assert not result.errors
        assert len(result.data["allReporters"]["edges"]) == 1
        assert result.data["allReporters"]["edges"][0]["node"]["firstName"] == "First 4"
        assert_async_result_equal(
            schema, query, result, variable_values=dict(before=before)
        )


def test_should_preserve_prefetch_related(django_assert_num_queries):
    class ReporterType(DjangoObjectType):
        class Meta:
            model = Reporter
            interfaces = (graphene.relay.Node,)
            fields = "__all__"

    class FilmType(DjangoObjectType):
        reporters = DjangoConnectionField(ReporterType)

        class Meta:
            model = Film
            interfaces = (graphene.relay.Node,)
            fields = "__all__"

    class Query(graphene.ObjectType):
        films = DjangoConnectionField(FilmType)

        def resolve_films(root, info, **kwargs):
            qs = Film.objects.prefetch_related("reporters")
            return qs

    r1 = Reporter.objects.create(first_name="Dave", last_name="Smith")
    r2 = Reporter.objects.create(first_name="Jane", last_name="Doe")

    f1 = Film.objects.create()
    f1.reporters.set([r1, r2])
    f2 = Film.objects.create()
    f2.reporters.set([r2])

    query = """
        query {
            films {
                edges {
                    node {
                        reporters {
                            edges {
                                node {
                                    firstName
                                }
                            }
                        }
                    }
                }
            }
        }
    """
    schema = graphene.Schema(query=Query)

    with django_assert_num_queries(3):
        result = schema.execute(query)
        assert not result.errors
    assert_async_result_equal(schema, query, result)


def test_should_preserve_annotations():
    class ReporterType(DjangoObjectType):
        class Meta:
            model = Reporter
            interfaces = (graphene.relay.Node,)
            fields = "__all__"

    class FilmType(DjangoObjectType):
        reporters = DjangoConnectionField(ReporterType)
        reporters_count = graphene.Int()

        class Meta:
            model = Film
            interfaces = (graphene.relay.Node,)
            fields = "__all__"

    class Query(graphene.ObjectType):
        films = DjangoConnectionField(FilmType)

        def resolve_films(root, info, **kwargs):
            qs = Film.objects.prefetch_related("reporters")
            return qs.annotate(reporters_count=models.Count("reporters"))

    r1 = Reporter.objects.create(first_name="Dave", last_name="Smith")
    r2 = Reporter.objects.create(first_name="Jane", last_name="Doe")

    f1 = Film.objects.create()
    f1.reporters.set([r1, r2])
    f2 = Film.objects.create()
    f2.reporters.set([r2])

    query = """
        query {
            films {
                edges {
                    node {
                        reportersCount
                    }
                }
            }
        }
    """
    schema = graphene.Schema(query=Query)
    result = schema.execute(query)
    assert not result.errors, str(result)

    expected = {
        "films": {
            "edges": [{"node": {"reportersCount": 2}}, {"node": {"reportersCount": 1}}]
        }
    }
    assert result.data == expected, str(result.data)
    assert not result.errors
    assert_async_result_equal(schema, query, result)


def test_connection_should_enable_offset_filtering():
    Reporter.objects.create(first_name="John", last_name="Doe")
    Reporter.objects.create(first_name="Some", last_name="Guy")

    class ReporterType(DjangoObjectType):
        class Meta:
            model = Reporter
            interfaces = (Node,)
            fields = "__all__"

    class Query(graphene.ObjectType):
        all_reporters = DjangoConnectionField(ReporterType)

    schema = graphene.Schema(query=Query)
    query = """
        query {
            allReporters(first: 1, offset: 1) {
                edges {
                    node {
                        firstName
                        lastName
                    }
                }
            }
        }
    """

    result = schema.execute(query)
    assert not result.errors
    expected = {
        "allReporters": {
            "edges": [
                {"node": {"firstName": "Some", "lastName": "Guy"}},
            ]
        }
    }
    assert result.data == expected
    assert_async_result_equal(schema, query, result)


def test_connection_should_enable_offset_filtering_higher_than_max_limit(
    graphene_settings,
):
    graphene_settings.RELAY_CONNECTION_MAX_LIMIT = 2
    Reporter.objects.create(first_name="John", last_name="Doe")
    Reporter.objects.create(first_name="Some", last_name="Guy")
    Reporter.objects.create(first_name="Jane", last_name="Roe")
    Reporter.objects.create(first_name="Some", last_name="Lady")

    class ReporterType(DjangoObjectType):
        class Meta:
            model = Reporter
            interfaces = (Node,)
            fields = "__all__"

    class Query(graphene.ObjectType):
        all_reporters = DjangoConnectionField(ReporterType)

    schema = graphene.Schema(query=Query)
    query = """
        query {
            allReporters(first: 1, offset: 3) {
                edges {
                    node {
                        firstName
                        lastName
                    }
                }
            }
        }
    """

    result = schema.execute(query)
    assert not result.errors
    expected = {
        "allReporters": {
            "edges": [
                {"node": {"firstName": "Some", "lastName": "Lady"}},
            ]
        }
    }
    assert result.data == expected
    assert_async_result_equal(schema, query, result)


def test_connection_should_forbid_offset_filtering_with_before():
    class ReporterType(DjangoObjectType):
        class Meta:
            model = Reporter
            interfaces = (Node,)
            fields = "__all__"

    class Query(graphene.ObjectType):
        all_reporters = DjangoConnectionField(ReporterType)

    schema = graphene.Schema(query=Query)
    query = """
        query ReporterPromiseConnectionQuery ($before: String) {
            allReporters(first: 1, before: $before, offset: 1) {
                edges {
                    node {
                        firstName
                        lastName
                    }
                }
            }
        }
    """
    before = base64.b64encode(b"arrayconnection:2").decode()
    result = schema.execute(query, variable_values={"before": before})
    expected_error = "You can't provide a `before` value at the same time as an `offset` value to properly paginate the `allReporters` connection."
    assert len(result.errors) == 1
    assert result.errors[0].message == expected_error
    assert_async_result_equal(
        schema, query, result, variable_values=dict(before=before)
    )


def test_connection_should_allow_offset_filtering_with_after():
    Reporter.objects.create(first_name="John", last_name="Doe")
    Reporter.objects.create(first_name="Some", last_name="Guy")
    Reporter.objects.create(first_name="Jane", last_name="Roe")
    Reporter.objects.create(first_name="Some", last_name="Lady")

    class ReporterType(DjangoObjectType):
        class Meta:
            model = Reporter
            interfaces = (Node,)
            fields = "__all__"

    class Query(graphene.ObjectType):
        all_reporters = DjangoConnectionField(ReporterType)

    schema = graphene.Schema(query=Query)
    query = """
        query ReporterPromiseConnectionQuery ($after: String) {
            allReporters(first: 1, after: $after, offset: 1) {
                edges {
                    node {
                        firstName
                        lastName
                    }
                }
            }
        }
    """

    after = base64.b64encode(b"arrayconnection:0").decode()
    result = schema.execute(query, variable_values={"after": after})
    assert not result.errors
    expected = {
        "allReporters": {
            "edges": [
                {"node": {"firstName": "Jane", "lastName": "Roe"}},
            ]
        }
    }
    assert result.data == expected
    assert_async_result_equal(schema, query, result, variable_values=dict(after=after))


def test_connection_should_succeed_if_last_higher_than_number_of_objects():
    class ReporterType(DjangoObjectType):
        class Meta:
            model = Reporter
            interfaces = (Node,)
            fields = "__all__"

    class Query(graphene.ObjectType):
        all_reporters = DjangoConnectionField(ReporterType)

    schema = graphene.Schema(query=Query)
    query = """
        query ReporterPromiseConnectionQuery ($last: Int) {
            allReporters(last: $last) {
                edges {
                    node {
                        firstName
                        lastName
                    }
                }
            }
        }
    """

    result = schema.execute(query, variable_values={"last": 2})
    assert not result.errors
    expected = {"allReporters": {"edges": []}}
    assert result.data == expected
    assert_async_result_equal(schema, query, result, variable_values=dict(last=2))

    Reporter.objects.create(first_name="John", last_name="Doe")
    Reporter.objects.create(first_name="Some", last_name="Guy")
    Reporter.objects.create(first_name="Jane", last_name="Roe")
    Reporter.objects.create(first_name="Some", last_name="Lady")

    result = schema.execute(query, variable_values={"last": 2})
    assert not result.errors
    expected = {
        "allReporters": {
            "edges": [
                {"node": {"firstName": "Jane", "lastName": "Roe"}},
                {"node": {"firstName": "Some", "lastName": "Lady"}},
            ]
        }
    }
    assert result.data == expected
    assert_async_result_equal(schema, query, result, variable_values=dict(last=2))

    result = schema.execute(query, variable_values={"last": 4})
    assert not result.errors
    expected = {
        "allReporters": {
            "edges": [
                {"node": {"firstName": "John", "lastName": "Doe"}},
                {"node": {"firstName": "Some", "lastName": "Guy"}},
                {"node": {"firstName": "Jane", "lastName": "Roe"}},
                {"node": {"firstName": "Some", "lastName": "Lady"}},
            ]
        }
    }
    assert result.data == expected
    assert_async_result_equal(schema, query, result, variable_values=dict(last=4))

    result = schema.execute(query, variable_values={"last": 20})
    assert not result.errors
    expected = {
        "allReporters": {
            "edges": [
                {"node": {"firstName": "John", "lastName": "Doe"}},
                {"node": {"firstName": "Some", "lastName": "Guy"}},
                {"node": {"firstName": "Jane", "lastName": "Roe"}},
                {"node": {"firstName": "Some", "lastName": "Lady"}},
            ]
        }
    }
    assert result.data == expected
    assert_async_result_equal(schema, query, result, variable_values=dict(last=20))


def test_should_query_nullable_foreign_key():
    class PetType(DjangoObjectType):
        class Meta:
            model = Pet

    class PersonType(DjangoObjectType):
        class Meta:
            model = Person

    class Query(graphene.ObjectType):
        pet = graphene.Field(PetType, name=graphene.String(required=True))
        person = graphene.Field(PersonType, name=graphene.String(required=True))

        def resolve_pet(self, info, name):
            return Pet.objects.filter(name=name).first()

        def resolve_person(self, info, name):
            return Person.objects.filter(name=name).first()

    schema = graphene.Schema(query=Query)

    person = Person.objects.create(name="Jane")
    [
        Pet.objects.create(name="Stray dog", age=1),
        Pet.objects.create(name="Jane's dog", owner=person, age=1),
    ]

    query_pet = """
        query getPet($name: String!) {
            pet(name: $name) {
                owner {
                    name
                }
            }
        }
    """
    result = schema.execute(query_pet, variables={"name": "Stray dog"})
    assert not result.errors
    assert result.data["pet"] == {
        "owner": None,
    }

    result = schema.execute(query_pet, variables={"name": "Jane's dog"})
    assert not result.errors
    assert result.data["pet"] == {
        "owner": {"name": "Jane"},
    }

    query_owner = """
        query getOwner($name: String!) {
            person(name: $name) {
                pets {
                    name
                }
            }
        }
    """
    result = schema.execute(query_owner, variables={"name": "Jane"})
    assert not result.errors
    assert result.data["person"] == {
        "pets": [{"name": "Jane's dog"}],
    }


def test_should_query_nullable_one_to_one_relation_with_custom_resolver():
    class FilmType(DjangoObjectType):
        class Meta:
            model = Film

        @classmethod
        def get_queryset(cls, queryset, info):
            return queryset

    class FilmDetailsType(DjangoObjectType):
        class Meta:
            model = FilmDetails

        @classmethod
        def get_queryset(cls, queryset, info):
            return queryset

    class Query(graphene.ObjectType):
        film = graphene.Field(FilmType, genre=graphene.String(required=True))
        film_details = graphene.Field(
            FilmDetailsType, location=graphene.String(required=True)
        )

        def resolve_film(self, info, genre):
            return Film.objects.filter(genre=genre).first()

        def resolve_film_details(self, info, location):
            return FilmDetails.objects.filter(location=location).first()

    schema = graphene.Schema(query=Query)

    Film.objects.create(genre="do")
    FilmDetails.objects.create(location="London")

    query_film = """
        query getFilm($genre: String!) {
            film(genre: $genre) {
                genre
                details {
                    location
                }
            }
        }
    """

    query_film_details = """
        query getFilmDetails($location: String!) {
            filmDetails(location: $location) {
                location
                film {
                    genre
                }
            }
        }
    """

    result = schema.execute(query_film, variables={"genre": "do"})
    assert not result.errors
    assert result.data["film"] == {
        "genre": "DO",
        "details": None,
    }

    result = schema.execute(query_film_details, variables={"location": "London"})
    assert not result.errors
    assert result.data["filmDetails"] == {
        "location": "London",
        "film": None,
    }<|MERGE_RESOLUTION|>--- conflicted
+++ resolved
@@ -16,10 +16,7 @@
 from ..fields import DjangoConnectionField
 from ..types import DjangoObjectType
 from ..utils import DJANGO_FILTER_INSTALLED
-<<<<<<< HEAD
-from .models import Article, CNNReporter, Film, FilmDetails, Person, Pet, Reporter
 from .async_test_helper import assert_async_result_equal
-=======
 from .models import (
     APNewsReporter,
     Article,
@@ -30,8 +27,6 @@
     Pet,
     Reporter,
 )
->>>>>>> 4ac3f3f4
-
 
 def test_should_query_only_fields():
     with raises(Exception):
@@ -1755,13 +1750,8 @@
 
         after = base64.b64encode(b"arrayconnection:0").decode()
         result = schema.execute(
-<<<<<<< HEAD
-            query,
-            variable_values=dict(after=after),
-=======
             query_first_last_and_after,
             variable_values={"after": after},
->>>>>>> 4ac3f3f4
         )
         assert not result.errors
         assert len(result.data["allReporters"]["edges"]) == 3
@@ -1796,13 +1786,8 @@
 
         before = base64.b64encode(b"arrayconnection:5").decode()
         result = schema.execute(
-<<<<<<< HEAD
-            query,
-            variable_values=dict(before=before),
-=======
             query_first_last_and_after,
             variable_values={"before": before},
->>>>>>> 4ac3f3f4
         )
         assert not result.errors
         assert len(result.data["allReporters"]["edges"]) == 1
