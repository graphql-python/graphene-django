--- conflicted
+++ resolved
@@ -1,10 +1,6 @@
-<<<<<<< HEAD
-from ..utils import get_model_fields, has_permissions
-=======
 from django.utils.translation import gettext_lazy
 
-from ..utils import camelize, get_model_fields
->>>>>>> fba6de41
+from ..utils import camelize, get_model_fields, has_permissions
 from .models import Film, Reporter
 
 
@@ -18,7 +14,24 @@
     assert len(film_fields) == len(film_name_set)
 
 
-<<<<<<< HEAD
+def test_camelize():
+    assert camelize({}) == {}
+    assert camelize("value_a") == "value_a"
+    assert camelize({"value_a": "value_b"}) == {"valueA": "value_b"}
+    assert camelize({"value_a": ["value_b"]}) == {"valueA": ["value_b"]}
+    assert camelize({"value_a": ["value_b"]}) == {"valueA": ["value_b"]}
+    assert camelize({"nested_field": {"value_a": ["error"], "value_b": ["error"]}}) == {
+        "nestedField": {"valueA": ["error"], "valueB": ["error"]}
+    }
+    assert camelize({"value_a": gettext_lazy("value_b")}) == {"valueA": "value_b"}
+    assert camelize({"value_a": [gettext_lazy("value_b")]}) == {"valueA": ["value_b"]}
+    assert camelize(gettext_lazy("value_a")) == "value_a"
+    assert camelize({gettext_lazy("value_a"): gettext_lazy("value_b")}) == {
+        "valueA": "value_b"
+    }
+    assert camelize({0: {"field_a": ["errors"]}}) == {0: {"fieldA": ["errors"]}}
+
+
 def test_has_permissions():
     class Viewer(object):
         @staticmethod
@@ -36,22 +49,4 @@
             return permission
 
     viewer_as_perm = has_permissions(Viewer(), [False, False, False])
-    assert not viewer_as_perm
-=======
-def test_camelize():
-    assert camelize({}) == {}
-    assert camelize("value_a") == "value_a"
-    assert camelize({"value_a": "value_b"}) == {"valueA": "value_b"}
-    assert camelize({"value_a": ["value_b"]}) == {"valueA": ["value_b"]}
-    assert camelize({"value_a": ["value_b"]}) == {"valueA": ["value_b"]}
-    assert camelize({"nested_field": {"value_a": ["error"], "value_b": ["error"]}}) == {
-        "nestedField": {"valueA": ["error"], "valueB": ["error"]}
-    }
-    assert camelize({"value_a": gettext_lazy("value_b")}) == {"valueA": "value_b"}
-    assert camelize({"value_a": [gettext_lazy("value_b")]}) == {"valueA": ["value_b"]}
-    assert camelize(gettext_lazy("value_a")) == "value_a"
-    assert camelize({gettext_lazy("value_a"): gettext_lazy("value_b")}) == {
-        "valueA": "value_b"
-    }
-    assert camelize({0: {"field_a": ["errors"]}}) == {0: {"fieldA": ["errors"]}}
->>>>>>> fba6de41
+    assert not viewer_as_perm