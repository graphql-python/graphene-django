from collections import namedtuple

import pytest
from django.db import models
<<<<<<< HEAD
from django.utils.translation import gettext_lazy as _
from graphene import NonNull
=======
from django.utils.translation import ugettext_lazy as _
>>>>>>> b9f0e4f9
from py.test import raises

import graphene
from graphene import NonNull
from graphene.relay import ConnectionField, Node
from graphene.types.datetime import Date, DateTime, Time
from graphene.types.json import JSONString

from ..compat import ArrayField, HStoreField, JSONField, MissingType, RangeField
from ..converter import (
    convert_django_field,
    convert_django_field_with_choices,
    generate_enum_name,
)
from ..registry import Registry
from ..types import DjangoObjectType
from .models import Article, Film, FilmDetails, Reporter

# from graphene.core.types.custom_scalars import DateTime, Time, JSONString


def assert_conversion(django_field, graphene_field, *args, **kwargs):
    field = django_field(help_text="Custom Help Text", null=True, *args, **kwargs)
    graphene_type = convert_django_field(field)
    assert isinstance(graphene_type, graphene_field)
    field = graphene_type.Field()
    assert field.description == "Custom Help Text"
    nonnull_field = django_field(null=False, *args, **kwargs)
    if not nonnull_field.null:
        nonnull_graphene_type = convert_django_field(nonnull_field)
        nonnull_field = nonnull_graphene_type.Field()
        assert isinstance(nonnull_field.type, graphene.NonNull)
        return nonnull_field
    return field


def test_should_unknown_django_field_raise_exception():
    with raises(Exception) as excinfo:
        convert_django_field(None)
    assert "Don't know how to convert the Django field" in str(excinfo.value)


def test_should_date_time_convert_string():
    assert_conversion(models.DateTimeField, DateTime)


def test_should_date_convert_string():
    assert_conversion(models.DateField, Date)


def test_should_time_convert_string():
    assert_conversion(models.TimeField, Time)


def test_should_char_convert_string():
    assert_conversion(models.CharField, graphene.String)


def test_should_text_convert_string():
    assert_conversion(models.TextField, graphene.String)


def test_should_email_convert_string():
    assert_conversion(models.EmailField, graphene.String)


def test_should_slug_convert_string():
    assert_conversion(models.SlugField, graphene.String)


def test_should_url_convert_string():
    assert_conversion(models.URLField, graphene.String)


def test_should_ipaddress_convert_string():
    assert_conversion(models.GenericIPAddressField, graphene.String)


def test_should_file_convert_string():
    assert_conversion(models.FileField, graphene.String)


def test_should_image_convert_string():
    assert_conversion(models.ImageField, graphene.String)


def test_should_file_path_field_convert_string():
    assert_conversion(models.FilePathField, graphene.String)


def test_should_auto_convert_id():
    assert_conversion(models.AutoField, graphene.ID, primary_key=True)


def test_should_uuid_convert_id():
    assert_conversion(models.UUIDField, graphene.UUID)


def test_should_auto_convert_duration():
    assert_conversion(models.DurationField, graphene.Float)


def test_should_positive_integer_convert_int():
    assert_conversion(models.PositiveIntegerField, graphene.Int)


def test_should_positive_small_convert_int():
    assert_conversion(models.PositiveSmallIntegerField, graphene.Int)


def test_should_small_integer_convert_int():
    assert_conversion(models.SmallIntegerField, graphene.Int)


def test_should_big_integer_convert_int():
    assert_conversion(models.BigIntegerField, graphene.Int)


def test_should_integer_convert_int():
    assert_conversion(models.IntegerField, graphene.Int)


def test_should_boolean_convert_boolean():
    field = assert_conversion(models.BooleanField, graphene.NonNull)
    assert field.type.of_type == graphene.Boolean


def test_should_nullboolean_convert_boolean():
    assert_conversion(models.NullBooleanField, graphene.Boolean)


def test_field_with_choices_convert_enum():
    field = models.CharField(
        help_text="Language", choices=(("es", "Spanish"), ("en", "English"))
    )

    class TranslatedModel(models.Model):
        language = field

        class Meta:
            app_label = "test"

    graphene_type = convert_django_field_with_choices(field)
    assert isinstance(graphene_type, graphene.Enum)
    assert graphene_type._meta.name == "TranslatedModelLanguage"
    assert graphene_type._meta.enum.__members__["ES"].value == "es"
    assert graphene_type._meta.enum.__members__["ES"].description == "Spanish"
    assert graphene_type._meta.enum.__members__["EN"].value == "en"
    assert graphene_type._meta.enum.__members__["EN"].description == "English"


def test_field_with_grouped_choices():
    field = models.CharField(
        help_text="Language",
        choices=(("Europe", (("es", "Spanish"), ("en", "English"))),),
    )

    class GroupedChoicesModel(models.Model):
        language = field

        class Meta:
            app_label = "test"

    convert_django_field_with_choices(field)


def test_field_with_choices_gettext():
    field = models.CharField(
        help_text="Language", choices=(("es", _("Spanish")), ("en", _("English")))
    )

    class TranslatedChoicesModel(models.Model):
        language = field

        class Meta:
            app_label = "test"

    convert_django_field_with_choices(field)


def test_field_with_choices_collision():
    field = models.CharField(
        help_text="Timezone",
        choices=(
            ("Etc/GMT+1+2", "Fake choice to produce double collision"),
            ("Etc/GMT+1", "Greenwich Mean Time +1"),
            ("Etc/GMT-1", "Greenwich Mean Time -1"),
        ),
    )

    class CollisionChoicesModel(models.Model):
        timezone = field

        class Meta:
            app_label = "test"

    convert_django_field_with_choices(field)


def test_field_with_choices_convert_enum_false():
    field = models.CharField(
        help_text="Language", choices=(("es", "Spanish"), ("en", "English"))
    )

    class TranslatedModel(models.Model):
        language = field

        class Meta:
            app_label = "test"

    graphene_type = convert_django_field_with_choices(
        field, convert_choices_to_enum=False
    )
    assert isinstance(graphene_type, graphene.String)


def test_should_float_convert_float():
    assert_conversion(models.FloatField, graphene.Float)


def test_should_manytomany_convert_connectionorlist():
    registry = Registry()
    dynamic_field = convert_django_field(Reporter._meta.local_many_to_many[0], registry)
    assert not dynamic_field.get_type()


def test_should_manytomany_convert_connectionorlist_list():
    class A(DjangoObjectType):
        class Meta:
            model = Reporter

    graphene_field = convert_django_field(
        Reporter._meta.local_many_to_many[0], A._meta.registry
    )
    assert isinstance(graphene_field, graphene.Dynamic)
    dynamic_field = graphene_field.get_type()
    assert isinstance(dynamic_field, graphene.Field)
    # A NonNull List of NonNull A ([A!]!)
    # https://github.com/graphql-python/graphene-django/issues/448
    assert isinstance(dynamic_field.type, NonNull)
    assert isinstance(dynamic_field.type.of_type, graphene.List)
    assert isinstance(dynamic_field.type.of_type.of_type, NonNull)
    assert dynamic_field.type.of_type.of_type.of_type == A


def test_should_manytomany_convert_connectionorlist_connection():
    class A(DjangoObjectType):
        class Meta:
            model = Reporter
            interfaces = (Node,)

    graphene_field = convert_django_field(
        Reporter._meta.local_many_to_many[0], A._meta.registry
    )
    assert isinstance(graphene_field, graphene.Dynamic)
    dynamic_field = graphene_field.get_type()
    assert isinstance(dynamic_field, ConnectionField)
    assert dynamic_field.type.of_type == A._meta.connection


def test_should_manytoone_convert_connectionorlist():
    class A(DjangoObjectType):
        class Meta:
            model = Article

    graphene_field = convert_django_field(Reporter.articles.rel, A._meta.registry)
    assert isinstance(graphene_field, graphene.Dynamic)
    dynamic_field = graphene_field.get_type()
    assert isinstance(dynamic_field, graphene.Field)
    # a NonNull List of NonNull A ([A!]!)
    assert isinstance(dynamic_field.type, NonNull)
    assert isinstance(dynamic_field.type.of_type, graphene.List)
    assert isinstance(dynamic_field.type.of_type.of_type, NonNull)
    assert dynamic_field.type.of_type.of_type.of_type == A


def test_should_onetoone_reverse_convert_model():
    class A(DjangoObjectType):
        class Meta:
            model = FilmDetails

    graphene_field = convert_django_field(Film.details.related, A._meta.registry)
    assert isinstance(graphene_field, graphene.Dynamic)
    dynamic_field = graphene_field.get_type()
    assert isinstance(dynamic_field, graphene.Field)
    assert dynamic_field.type == A


@pytest.mark.skipif(ArrayField is MissingType, reason="ArrayField should exist")
def test_should_postgres_array_convert_list():
    field = assert_conversion(
        ArrayField, graphene.List, models.CharField(max_length=100)
    )
    assert isinstance(field.type, graphene.NonNull)
    assert isinstance(field.type.of_type, graphene.List)
    assert field.type.of_type.of_type == graphene.String


@pytest.mark.skipif(ArrayField is MissingType, reason="ArrayField should exist")
def test_should_postgres_array_multiple_convert_list():
    field = assert_conversion(
        ArrayField, graphene.List, ArrayField(models.CharField(max_length=100))
    )
    assert isinstance(field.type, graphene.NonNull)
    assert isinstance(field.type.of_type, graphene.List)
    assert isinstance(field.type.of_type.of_type, graphene.List)
    assert field.type.of_type.of_type.of_type == graphene.String


@pytest.mark.skipif(HStoreField is MissingType, reason="HStoreField should exist")
def test_should_postgres_hstore_convert_string():
    assert_conversion(HStoreField, JSONString)


@pytest.mark.skipif(JSONField is MissingType, reason="JSONField should exist")
def test_should_postgres_json_convert_string():
    assert_conversion(JSONField, JSONString)


@pytest.mark.skipif(RangeField is MissingType, reason="RangeField should exist")
def test_should_postgres_range_convert_list():
    from django.contrib.postgres.fields import IntegerRangeField

    field = assert_conversion(IntegerRangeField, graphene.List)
    assert isinstance(field.type, graphene.NonNull)
    assert isinstance(field.type.of_type, graphene.List)
    assert field.type.of_type.of_type == graphene.Int


def test_generate_enum_name(graphene_settings):
    MockDjangoModelMeta = namedtuple("DjangoMeta", ["app_label", "object_name"])
    graphene_settings.DJANGO_CHOICE_FIELD_ENUM_V3_NAMING = True

    # Simple case
    field = graphene.Field(graphene.String, name="type")
    model_meta = MockDjangoModelMeta(app_label="users", object_name="User")
    assert generate_enum_name(model_meta, field) == "UsersUserTypeChoices"

    # More complicated multiple work case
    field = graphene.Field(graphene.String, name="fizz_buzz")
    model_meta = MockDjangoModelMeta(
        app_label="some_long_app_name", object_name="SomeObject"
    )
    assert (
        generate_enum_name(model_meta, field)
        == "SomeLongAppNameSomeObjectFizzBuzzChoices"
    )<|MERGE_RESOLUTION|>--- conflicted
+++ resolved
@@ -2,12 +2,7 @@
 
 import pytest
 from django.db import models
-<<<<<<< HEAD
 from django.utils.translation import gettext_lazy as _
-from graphene import NonNull
-=======
-from django.utils.translation import ugettext_lazy as _
->>>>>>> b9f0e4f9
 from py.test import raises
 
 import graphene
