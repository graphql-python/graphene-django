from collections import OrderedDict, defaultdict
from textwrap import dedent

import pytest
from django.db import models
from mock import patch

from graphene import Connection, Field, Interface, ObjectType, Schema, String
from graphene.relay import Node

from .. import registry
from ..filter import DjangoFilterConnectionField
from ..types import DjangoObjectType, DjangoObjectTypeOptions
from .models import Article as ArticleModel
from .models import Reporter as ReporterModel


class Reporter(DjangoObjectType):
    """Reporter description"""

    class Meta:
        model = ReporterModel
        fields = "__all__"


class ArticleConnection(Connection):
    """Article Connection"""

    test = String()

    def resolve_test():
        return "test"

    class Meta:
        abstract = True


class Article(DjangoObjectType):
    """Article description"""

    class Meta:
        model = ArticleModel
        interfaces = (Node,)
        connection_class = ArticleConnection
        fields = "__all__"


class RootQuery(ObjectType):
    node = Node.Field()


schema = Schema(query=RootQuery, types=[Article, Reporter])


def test_django_interface():
    assert issubclass(Node, Interface)
    assert issubclass(Node, Node)


@patch("graphene_django.tests.models.Article.objects.get", return_value=Article(id=1))
def test_django_get_node(get):
    article = Article.get_node(None, 1)
    get.assert_called_with(pk=1)
    assert article.id == 1


def test_django_objecttype_map_correct_fields():
    fields = Reporter._meta.fields
    fields = list(fields.keys())
    assert fields[:-2] == [
        "id",
        "first_name",
        "last_name",
        "email",
        "pets",
        "a_choice",
        "reporter_type",
    ]
    assert sorted(fields[-2:]) == ["articles", "films"]


def test_django_objecttype_with_node_have_correct_fields():
    fields = Article._meta.fields
    assert list(fields.keys()) == [
        "id",
        "headline",
        "pub_date",
        "pub_date_time",
        "reporter",
        "editor",
        "lang",
        "importance",
    ]


def test_django_objecttype_with_custom_meta():
    class ArticleTypeOptions(DjangoObjectTypeOptions):
        """Article Type Options"""

    class ArticleType(DjangoObjectType):
        class Meta:
            abstract = True

        @classmethod
        def __init_subclass_with_meta__(cls, **options):
            options.setdefault("_meta", ArticleTypeOptions(cls))
            super(ArticleType, cls).__init_subclass_with_meta__(**options)

    class Article(ArticleType):
        class Meta:
            model = ArticleModel
            fields = "__all__"

    assert isinstance(Article._meta, ArticleTypeOptions)


def test_schema_representation():
    expected = dedent(
        """\
        schema {
          query: RootQuery
        }

        \"""Article description\"""
        type Article implements Node {
          \"""The ID of the object\"""
          id: ID!
          headline: String!
          pubDate: Date!
          pubDateTime: DateTime!
          reporter: Reporter!
          editor: Reporter!

          \"""Language\"""
          lang: TestsArticleLangChoices!
          importance: TestsArticleImportanceChoices
        }

        \"""An object with an ID\"""
        interface Node {
          \"""The ID of the object\"""
          id: ID!
        }

        \"""
        The `Date` scalar type represents a Date
        value as specified by
        [iso8601](https://en.wikipedia.org/wiki/ISO_8601).
        \"""
        scalar Date

        \"""
        The `DateTime` scalar type represents a DateTime
        value as specified by
        [iso8601](https://en.wikipedia.org/wiki/ISO_8601).
        \"""
        scalar DateTime

        \"""An enumeration.\"""
        enum TestsArticleLangChoices {
          \"""Spanish\"""
          ES

          \"""English\"""
          EN
        }

        \"""An enumeration.\"""
        enum TestsArticleImportanceChoices {
          \"""Very important\"""
          A_1

          \"""Not as important\"""
          A_2
        }

        \"""Reporter description\"""
        type Reporter {
          id: ID!
          firstName: String!
          lastName: String!
          email: String!
          pets: [Reporter!]!
          aChoice: TestsReporterAChoiceChoices
          reporterType: TestsReporterReporterTypeChoices
          articles(before: String = null, after: String = null, first: Int = null, last: Int = null): ArticleConnection!
        }

        \"""An enumeration.\"""
        enum TestsReporterAChoiceChoices {
          \"""this\"""
          A_1

          \"""that\"""
          A_2
        }

        \"""An enumeration.\"""
        enum TestsReporterReporterTypeChoices {
          \"""Regular\"""
          A_1

          \"""CNN Reporter\"""
          A_2
        }

        type ArticleConnection {
          \"""Pagination data for this connection.\"""
          pageInfo: PageInfo!

          \"""Contains the nodes in this connection.\"""
          edges: [ArticleEdge]!
          test: String
        }

        \"""
        The Relay compliant `PageInfo` type, containing data necessary to paginate this connection.
        \"""
        type PageInfo {
          \"""When paginating forwards, are there more items?\"""
          hasNextPage: Boolean!

          \"""When paginating backwards, are there more items?\"""
          hasPreviousPage: Boolean!

          \"""When paginating backwards, the cursor to continue.\"""
          startCursor: String

          \"""When paginating forwards, the cursor to continue.\"""
          endCursor: String
        }

        \"""A Relay edge containing a `Article` and its cursor.\"""
        type ArticleEdge {
          \"""The item at the end of the edge\"""
          node: Article

          \"""A cursor for use in pagination\"""
          cursor: String!
        }

        type RootQuery {
          node(
            \"""The ID of the object\"""
            id: ID!
          ): Node
        }
        """
    )
    assert str(schema) == expected


def with_local_registry(func):
    def inner(*args, **kwargs):
        old = registry.get_global_registry()
        try:
            retval = func(*args, **kwargs)
        except Exception as e:
            registry.registry = old
            raise e
        else:
            registry.registry = old
            return retval

    return inner


@with_local_registry
def test_django_objecttype_only_fields():
    with pytest.warns(DeprecationWarning):

        class Reporter(DjangoObjectType):
            class Meta:
                model = ReporterModel
                only_fields = ("id", "email", "films")

    fields = list(Reporter._meta.fields.keys())
    assert fields == ["id", "email", "films"]


@with_local_registry
def test_django_objecttype_fields():
    class Reporter(DjangoObjectType):
        class Meta:
            model = ReporterModel
            fields = ("id", "email", "films")

    fields = list(Reporter._meta.fields.keys())
    assert fields == ["id", "email", "films"]


@with_local_registry
def test_django_objecttype_fields_empty():
    class Reporter(DjangoObjectType):
        class Meta:
            model = ReporterModel
            fields = ()

    fields = list(Reporter._meta.fields.keys())
    assert fields == []


@with_local_registry
def test_django_objecttype_only_fields_and_fields():
    with pytest.raises(Exception):

        class Reporter(DjangoObjectType):
            class Meta:
                model = ReporterModel
                only_fields = ("id", "email", "films")
                fields = ("id", "email", "films")


@with_local_registry
def test_django_objecttype_all_fields():
    class Reporter(DjangoObjectType):
        class Meta:
            model = ReporterModel
            fields = "__all__"

    fields = list(Reporter._meta.fields.keys())
    assert len(fields) == len(ReporterModel._meta.get_fields())


@with_local_registry
def test_django_objecttype_exclude_fields():
    with pytest.warns(DeprecationWarning):

        class Reporter(DjangoObjectType):
            class Meta:
                model = ReporterModel
                exclude_fields = ["email"]

    fields = list(Reporter._meta.fields.keys())
    assert "email" not in fields


@with_local_registry
def test_django_objecttype_exclude():
    class Reporter(DjangoObjectType):
        class Meta:
            model = ReporterModel
            exclude = ["email"]

    fields = list(Reporter._meta.fields.keys())
    assert "email" not in fields


@with_local_registry
def test_django_objecttype_exclude_fields_and_exclude():
    with pytest.raises(Exception):

        class Reporter(DjangoObjectType):
            class Meta:
                model = ReporterModel
                exclude = ["email"]
                exclude_fields = ["email"]


@with_local_registry
def test_django_objecttype_exclude_and_only():
    with pytest.raises(AssertionError):

        class Reporter(DjangoObjectType):
            class Meta:
                model = ReporterModel
                exclude = ["email"]
                fields = ["id"]


@with_local_registry
def test_django_objecttype_fields_exclude_type_checking():
    with pytest.raises(TypeError):

        class Reporter(DjangoObjectType):
            class Meta:
                model = ReporterModel
                fields = "foo"

    with pytest.raises(TypeError):

        class Reporter2(DjangoObjectType):
            class Meta:
                model = ReporterModel
                exclude = "foo"


@with_local_registry
def test_django_objecttype_fields_exist_on_model():
    with pytest.warns(UserWarning, match=r"Field name .* doesn't exist"):

        class Reporter(DjangoObjectType):
            class Meta:
                model = ReporterModel
                fields = ["first_name", "foo", "email"]

    with pytest.warns(
        UserWarning,
        match=r"Field name .* matches an attribute on Django model .* but it's not a model field",
    ) as record:

        class Reporter2(DjangoObjectType):
            class Meta:
                model = ReporterModel
                fields = ["first_name", "some_method", "email"]

    # Don't warn if selecting a custom field
    with pytest.warns(None) as record:

        class Reporter3(DjangoObjectType):
            custom_field = String()

            class Meta:
                model = ReporterModel
                fields = ["first_name", "custom_field", "email"]

    assert len(record) == 0


@with_local_registry
def test_django_objecttype_exclude_fields_exist_on_model():
    with pytest.warns(
        UserWarning,
        match=r"Django model .* does not have a field or attribute named .*",
    ):

        class Reporter(DjangoObjectType):
            class Meta:
                model = ReporterModel
                exclude = ["foo"]

    # Don't warn if selecting a custom field
    with pytest.warns(
        UserWarning,
        match=r"Excluding the custom field .* on DjangoObjectType .* has no effect.",
    ):

        class Reporter3(DjangoObjectType):
            custom_field = String()

            class Meta:
                model = ReporterModel
                exclude = ["custom_field"]

    # Don't warn on exclude fields
    with pytest.warns(None) as record:

        class Reporter4(DjangoObjectType):
            class Meta:
                model = ReporterModel
                exclude = ["email", "first_name"]

    assert len(record) == 0


@with_local_registry
def test_django_objecttype_neither_fields_nor_exclude():
    with pytest.warns(
        DeprecationWarning,
        match=r"Creating a DjangoObjectType without either the `fields` "
        "or the `exclude` option is deprecated.",
    ):

        class Reporter(DjangoObjectType):
            class Meta:
                model = ReporterModel

    with pytest.warns(None) as record:

        class Reporter2(DjangoObjectType):
            class Meta:
                model = ReporterModel
                fields = ["email"]

    assert len(record) == 0

    with pytest.warns(None) as record:

        class Reporter3(DjangoObjectType):
            class Meta:
                model = ReporterModel
                exclude = ["email"]

    assert len(record) == 0


def custom_enum_name(field):
    return "CustomEnum{}".format(field.name.title())


class TestDjangoObjectType:
    @pytest.fixture
    def PetModel(self):
        class PetModel(models.Model):
            kind = models.CharField(choices=(("cat", "Cat"), ("dog", "Dog")))
            cuteness = models.IntegerField(
                choices=((1, "Kind of cute"), (2, "Pretty cute"), (3, "OMG SO CUTE!!!"))
            )

        yield PetModel

        # Clear Django model cache so we don't get warnings when creating the
        # model multiple times
        PetModel._meta.apps.all_models = defaultdict(OrderedDict)

    def test_django_objecttype_convert_choices_enum_false(self, PetModel):
        class Pet(DjangoObjectType):
            class Meta:
                model = PetModel
                convert_choices_to_enum = False
                fields = "__all__"

        class Query(ObjectType):
            pet = Field(Pet)

        schema = Schema(query=Query)

        assert str(schema) == dedent(
            """\
            type Query {
              pet: Pet
            }

            type Pet {
              id: ID!
              kind: String!
              cuteness: Int!
            }
            """
        )

    def test_django_objecttype_convert_choices_enum_list(self, PetModel):
        class Pet(DjangoObjectType):
            class Meta:
                model = PetModel
                convert_choices_to_enum = ["kind"]
                fields = "__all__"

        class Query(ObjectType):
            pet = Field(Pet)

        schema = Schema(query=Query)

        assert str(schema) == dedent(
            """\
            type Query {
              pet: Pet
            }

            type Pet {
              id: ID!
              kind: TestsPetModelKindChoices!
              cuteness: Int!
            }

            \"""An enumeration.\"""
            enum TestsPetModelKindChoices {
              \"""Cat\"""
              CAT

              \"""Dog\"""
              DOG
            }
            """
        )

    def test_django_objecttype_convert_choices_enum_empty_list(self, PetModel):
        class Pet(DjangoObjectType):
            class Meta:
                model = PetModel
                convert_choices_to_enum = []
                fields = "__all__"

        class Query(ObjectType):
            pet = Field(Pet)

        schema = Schema(query=Query)

        assert str(schema) == dedent(
            """\
            type Query {
              pet: Pet
            }

            type Pet {
              id: ID!
              kind: String!
              cuteness: Int!
            }
            """
        )

    def test_django_objecttype_convert_choices_enum_naming_collisions(
        self, PetModel, graphene_settings
    ):
        class PetModelKind(DjangoObjectType):
            class Meta:
                model = PetModel
                fields = ["id", "kind"]

        class Query(ObjectType):
            pet = Field(PetModelKind)

        schema = Schema(query=Query)

        assert str(schema) == dedent(
            """\
            type Query {
              pet: PetModelKind
            }

            type PetModelKind {
              id: ID!
              kind: TestsPetModelKindChoices!
            }

            \"""An enumeration.\"""
            enum TestsPetModelKindChoices {
              \"""Cat\"""
              CAT

              \"""Dog\"""
              DOG
            }
            """
        )

    def test_django_objecttype_choices_custom_enum_name(
        self, PetModel, graphene_settings
    ):
        graphene_settings.DJANGO_CHOICE_FIELD_ENUM_CUSTOM_NAME = (
            "graphene_django.tests.test_types.custom_enum_name"
        )

        class PetModelKind(DjangoObjectType):
            class Meta:
                model = PetModel
                fields = ["id", "kind"]

        class Query(ObjectType):
            pet = Field(PetModelKind)

        schema = Schema(query=Query)

        assert str(schema) == dedent(
            """\
<<<<<<< HEAD
            type Query {
              pet: PetModelKind
            }

            type PetModelKind {
              id: ID!
              kind: CustomEnumKind!
            }

            \"""An enumeration.\"""
            enum CustomEnumKind {
              \"""Cat\"""
              CAT

              \"""Dog\"""
              DOG
            }
            """
        )
=======
        schema {
          query: Query
        }

        enum CustomEnumKind {
          CAT
          DOG
        }

        type PetModelKind {
          id: ID!
          kind: CustomEnumKind!
        }

        type Query {
          pet: PetModelKind
        }
        """
        )


@with_local_registry
def test_django_objecttype_name_connection_propagation():
    class Reporter(DjangoObjectType):
        class Meta:
            model = ReporterModel
            name = "CustomReporterName"
            filter_fields = ["email"]
            interfaces = (Node,)

    class Query(ObjectType):
        reporter = Node.Field(Reporter)
        reporters = DjangoFilterConnectionField(Reporter)

    assert Reporter._meta.name == "CustomReporterName"
    schema = str(Schema(query=Query))

    assert "type CustomReporterName implements Node {" in schema
    assert "type CustomReporterNameConnection {" in schema
    assert "type CustomReporterNameEdge {" in schema

    assert "type Reporter implements Node {" not in schema
    assert "type ReporterConnection {" not in schema
    assert "type ReporterEdge {" not in schema
>>>>>>> bd553be1
<|MERGE_RESOLUTION|>--- conflicted
+++ resolved
@@ -644,7 +644,6 @@
 
         assert str(schema) == dedent(
             """\
-<<<<<<< HEAD
             type Query {
               pet: PetModelKind
             }
@@ -663,26 +662,6 @@
               DOG
             }
             """
-        )
-=======
-        schema {
-          query: Query
-        }
-
-        enum CustomEnumKind {
-          CAT
-          DOG
-        }
-
-        type PetModelKind {
-          id: ID!
-          kind: CustomEnumKind!
-        }
-
-        type Query {
-          pet: PetModelKind
-        }
-        """
         )
 
 
@@ -708,5 +687,4 @@
 
     assert "type Reporter implements Node {" not in schema
     assert "type ReporterConnection {" not in schema
-    assert "type ReporterEdge {" not in schema
->>>>>>> bd553be1
+    assert "type ReporterEdge {" not in schema