--- conflicted
+++ resolved
@@ -1,11 +1,7 @@
 import datetime
 import re
-<<<<<<< HEAD
 from django.db.models import Count, Prefetch
 from asgiref.sync import sync_to_async, async_to_sync
-=======
->>>>>>> 4ac3f3f4
-
 import pytest
 from django.db.models import Count, Prefetch
 
