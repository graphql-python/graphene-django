--- conflicted
+++ resolved
@@ -59,10 +59,6 @@
     install_requires=[
         'six>=1.10.0',
         'graphene>=2.0.1,<3',
-<<<<<<< HEAD
-        'Django>=1.8.0',
-=======
->>>>>>> c73b6e32
         django_version,
         'iso8601',
         'singledispatch>=3.4.0.3',
