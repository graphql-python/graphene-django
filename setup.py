--- conflicted
+++ resolved
@@ -67,12 +67,7 @@
     ],
     setup_requires=["pytest-runner"],
     tests_require=tests_require,
-<<<<<<< HEAD
     extras_require={"test": tests_require},
-=======
-    rest_framework_require=rest_framework_require,
-    extras_require={"test": tests_require, "rest_framework": rest_framework_require, "dev": dev_requires},
->>>>>>> b0cba398
     include_package_data=True,
     zip_safe=False,
     platforms="any",
