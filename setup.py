--- conflicted
+++ resolved
@@ -26,17 +26,10 @@
 
 
 dev_requires = [
-<<<<<<< HEAD
-    "black==22.3.0",
-    "flake8>=4,<5",
-    "flake8-black==0.3.3",
-    "flake8-bugbear==20.1.4",
-=======
     "black==22.8.0",
     "flake8==5.0.4",
     "flake8-black==0.3.3",
     "flake8-bugbear==22.9.11",
->>>>>>> 0f40da7b
 ] + tests_require
 
 setup(
